<?xml version="1.0" encoding="utf-8"?>
<!-- Copyright (c) .NET Foundation and contributors. All rights reserved. Licensed under the MIT license. See License.txt in the project root for full license information. -->
<Project>
  <PropertyGroup>
<<<<<<< HEAD
    <VersionPrefix>17.6.7</VersionPrefix>
    <DotNetFinalVersionKind>release</DotNetFinalVersionKind>
    <PackageValidationBaselineVersion>17.5.0</PackageValidationBaselineVersion>
=======
    <VersionPrefix>17.7.0</VersionPrefix>
    <PackageValidationBaselineVersion>17.6.3</PackageValidationBaselineVersion>
>>>>>>> cf384834
    <AssemblyVersion>15.1.0.0</AssemblyVersion>
    <PreReleaseVersionLabel>preview</PreReleaseVersionLabel>
    <DotNetUseShippingVersions>true</DotNetUseShippingVersions>
    <!-- Workaround for https://github.com/dotnet/roslyn/issues/35793 -->
    <SemanticVersioningV1>true</SemanticVersioningV1>
    <MicroBuildPluginsSwixBuildVersion>1.1.87</MicroBuildPluginsSwixBuildVersion>
    <MonoBuild Condition="'$(Configuration)' == 'Debug-MONO' or '$(Configuration)' == 'Release-MONO'">true</MonoBuild>
  </PropertyGroup>
  <!-- Repo Toolset Features -->
  <PropertyGroup Condition="'$(MonoBuild)' != 'true'">
    <UsingToolIbcOptimization>true</UsingToolIbcOptimization>
    <!-- Force a specific compiler version because record changes cause genapi output to flip-flop -->
    <UsingToolMicrosoftNetCompilers>true</UsingToolMicrosoftNetCompilers>
    <UsingToolVisualStudioIbcTraining>true</UsingToolVisualStudioIbcTraining>
    <UsingToolSymbolUploader>true</UsingToolSymbolUploader>
    <UsingToolVSSDK>true</UsingToolVSSDK>
    <!-- Override Arcade's default VSSDK version with one that supports client enablement.
         Can be removed after Arcade moves up. -->
    <MicrosoftVSSDKBuildToolsVersion>16.7.13</MicrosoftVSSDKBuildToolsVersion>
  </PropertyGroup>
  <!-- Production Dependencies -->
  <PropertyGroup>
    <SystemCollectionsImmutableVersion>7.0.0</SystemCollectionsImmutableVersion>
    <SystemConfigurationConfigurationManagerVersion>7.0.0</SystemConfigurationConfigurationManagerVersion>
    <!--
        Modifying the version of System.Memory is very high impact and causes downstream breaks in third-party tooling that uses the MSBuild API.
        When updating the version of System.Memory file a breaking change here: https://github.com/dotnet/docs/issues/new?assignees=gewarren&labels=breaking-change%2CPri1%2Cdoc-idea&template=breaking-change.yml&title=%5BBreaking+change%5D%3A+
        and follow the guidelines written here (internal-link): https://dev.azure.com/devdiv/DevDiv/_wiki/wikis/DevDiv.wiki/1796/How-to-add-a-Known-Issue
    -->
    <SystemMemoryVersion>4.5.5</SystemMemoryVersion>
    <SystemNetHttpVersion>4.3.4</SystemNetHttpVersion>
    <SystemReflectionMetadataLoadContextVersion>7.0.0</SystemReflectionMetadataLoadContextVersion>
    <SystemReflectionMetadataVersion>7.0.0</SystemReflectionMetadataVersion>
    <SystemResourcesExtensionsPackageVersion>7.0.0</SystemResourcesExtensionsPackageVersion>
    <SystemSecurityPermissionsVersion>7.0.0</SystemSecurityPermissionsVersion>
    <SystemSecurityPrincipalWindowsVersion>5.0.0</SystemSecurityPrincipalWindowsVersion>
    <SystemTextEncodingCodePagesVersion>7.0.0</SystemTextEncodingCodePagesVersion>
  </PropertyGroup>
  <!-- Toolset Dependencies -->
  <PropertyGroup>
    <!-- DotNetCliVersion MUST match the dotnet version in global.json.
         Otherwise, this version of dotnet will not be installed and the build will error out. -->
    <DotNetCliVersion>$([System.Text.RegularExpressions.Regex]::Match($([System.IO.File]::ReadAllText('$(MSBuildThisFileDirectory)..\global.json')), '"dotnet": "([^"]*)"').Groups.get_Item(1))</DotNetCliVersion>
    <MicrosoftCodeAnalysisCollectionsVersion>4.2.0-1.22102.8</MicrosoftCodeAnalysisCollectionsVersion>
    <MicrosoftDotNetXUnitExtensionsVersion>6.0.0-beta.23313.5</MicrosoftDotNetXUnitExtensionsVersion>
    <MicrosoftExtensionsDependencyModelVersion>7.0.0</MicrosoftExtensionsDependencyModelVersion>
    <MicrosoftIORedistVersion>6.0.0</MicrosoftIORedistVersion>
    <MicrosoftNetCompilersToolsetVersion>4.7.0-3.23311.1</MicrosoftNetCompilersToolsetVersion>
    <NuGetBuildTasksVersion>6.7.0-preview.2.51</NuGetBuildTasksVersion>
    <SystemRuntimeCompilerServicesUnsafeVersion>6.0.0</SystemRuntimeCompilerServicesUnsafeVersion>
    <SystemTextJsonVersion>7.0.0</SystemTextJsonVersion>
    <SystemThreadingTasksDataflowVersion>7.0.0</SystemThreadingTasksDataflowVersion>
    <XunitVersion>2.4.2</XunitVersion>
  </PropertyGroup>
  <Target Name="OverrideArcadeFileVersion" AfterTargets="_InitializeAssemblyVersion">
    <!-- See https://github.com/dotnet/arcade/issues/3386

         Arcade doesn't support this directly; AutoGenerateAssemblyVersion
         set to false means that FileVersion=$(AssemblyVersion), but that's
         not ok for MSBuild because we have a fixed AssemblyVersion for
         compat (15.1.0.0), but varied FileVersion, which is user-visible
         via $(MSBuildVersion) and msbuild -version.

         So: we want this to match the NuGet package version and also the
         AssemblyInformationalVersion. Jump through hoops to do so.
         -->
    <PropertyGroup>
      <FileVersion>$(VersionPrefix).$(FileVersion.Split('.')[3])</FileVersion>
    </PropertyGroup>
  </Target>
</Project><|MERGE_RESOLUTION|>--- conflicted
+++ resolved
@@ -2,14 +2,8 @@
 <!-- Copyright (c) .NET Foundation and contributors. All rights reserved. Licensed under the MIT license. See License.txt in the project root for full license information. -->
 <Project>
   <PropertyGroup>
-<<<<<<< HEAD
-    <VersionPrefix>17.6.7</VersionPrefix>
-    <DotNetFinalVersionKind>release</DotNetFinalVersionKind>
-    <PackageValidationBaselineVersion>17.5.0</PackageValidationBaselineVersion>
-=======
     <VersionPrefix>17.7.0</VersionPrefix>
     <PackageValidationBaselineVersion>17.6.3</PackageValidationBaselineVersion>
->>>>>>> cf384834
     <AssemblyVersion>15.1.0.0</AssemblyVersion>
     <PreReleaseVersionLabel>preview</PreReleaseVersionLabel>
     <DotNetUseShippingVersions>true</DotNetUseShippingVersions>
