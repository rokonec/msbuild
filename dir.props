--- conflicted
+++ resolved
@@ -10,10 +10,7 @@
   </PropertyGroup>
 
   <PropertyGroup>
-<<<<<<< HEAD
-=======
-    <TargetFrameworkVersion>v4.6</TargetFrameworkVersion>
->>>>>>> ea6af14a
+    <TargetFrameworkVersion>v4.5.1</TargetFrameworkVersion>
     <!-- This is to workaround an issue with a dependent assembly (Microsoft.Build.Tasks.CodeAnalysis.dll)
          copying its dependencies (which are in the GAC). -->
     <DoNotCopyLocalIfInGac>true</DoNotCopyLocalIfInGac>
@@ -34,7 +31,6 @@
 
    <!-- Common repo directories -->
   <PropertyGroup>
-<<<<<<< HEAD
     <RepoRoot>$(MSBuildThisFileDirectory)</RepoRoot>
     <SourceDir>$(RepoRoot)src$([System.IO.Path]::DirectorySeparatorChar)</SourceDir>
     <SamplesDir>$(RepoRoot)Samples$([System.IO.Path]::DirectorySeparatorChar)</SamplesDir>
@@ -44,18 +40,11 @@
     <ToolsDir Condition="'$(MSBuildRuntimeType)'=='Core'">$(MSBuildBinPath)$([System.IO.Path]::DirectorySeparatorChar)</ToolsDir>
     <ToolPackagesDir>$(RepoRoot)packages$([System.IO.Path]::DirectorySeparatorChar)</ToolPackagesDir>
     <MicroBuildDir>$(ToolPackagesDir)\MicroBuild.Core\$(MicroBuildVersion)\build\</MicroBuildDir>
-=======
-    <BuildToolsVersion>1.0.25-prerelease-00199</BuildToolsVersion>
-    <CompilerToolsVersion>1.0.0</CompilerToolsVersion>
-    <XunitVersion>2.1.0-rc1-build3168</XunitVersion>
-    <MicroBuildVersion>0.2.0</MicroBuildVersion>
->>>>>>> ea6af14a
 
     <!-- Tell build tools to use the full framework dlls that contain build tasks (like the nuget assets task) -->
     <BuildToolsTaskDir>$(ToolsDir)net45/</BuildToolsTaskDir>
 
     <!-- Output directories -->
-<<<<<<< HEAD
     <BinDir>$(RepoRoot)bin$([System.IO.Path]::DirectorySeparatorChar)</BinDir>
     <TestWorkingDir>$(BinDir)tests$([System.IO.Path]::DirectorySeparatorChar)</TestWorkingDir>
 
@@ -80,18 +69,6 @@
 
     <!-- packageresolve.targets from build tools uses the DnuRestoreCommand property. Setting it to use dotnet CLI under the hood-->
     <DnuRestoreCommand>$(DnuCoreRestoreCommand) --packages $(PackagesDir)</DnuRestoreCommand>
-=======
-    <BinDir>$(ProjectDir)bin\</BinDir>
-    <TestWorkingDir>$(BinDir)tests\</TestWorkingDir>
-    
-    <!-- Input Directories -->
-    <PackagesDir>$(ProjectDir)packages\</PackagesDir>
-    <ToolsDir>$(PackagesDir)Microsoft.DotNet.BuildTools.$(BuildToolsVersion)\lib\</ToolsDir>
-    <BuildToolsTaskDir>$(ToolsDir)net45\</BuildToolsTaskDir>
-    <CompilerToolsDir>$(PackagesDir)Microsoft.Net.Compilers.$(CompilerToolsVersion)\tools</CompilerToolsDir>
-    <BootstrapDestination>$(BinDir)Bootstrap\</BootstrapDestination>
-    <MicroBuildDir>$(PackagesDir)\MicroBuild.Core.$(MicroBuildVersion)\build\</MicroBuildDir>
->>>>>>> ea6af14a
   </PropertyGroup>
 
   <!-- If we're building with a bootstrapped MSBuild, use fresh extensions instead of the installed ones. -->
@@ -101,28 +78,10 @@
 
   <!-- Common nuget properties -->
   <PropertyGroup>
-<<<<<<< HEAD
     <NuGetDir>$(ToolPackagesDir)</NuGetDir>
     <NuGetConfigDir>$([System.IO.Path]::Combine($(SourceDir),".nuget"))</NuGetConfigDir>
     <GlobalPropertiesFile>$(MSBuildThisFileFullPath)</GlobalPropertiesFile>
     <NuGetToolPath Condition="'$(NuGetToolPath)'==''">$([System.IO.Path]::Combine($(NuGetDir), "NuGet.exe"))</NuGetToolPath>
-=======
-    <NuGetToolPath Condition="'$(NuGetToolPath)'==''">$(PackagesDir)NuGet.exe</NuGetToolPath>
-    <NuGetConfigFile>$(SourceDir).nuget\NuGet.Config</NuGetConfigFile>
-    <NuGetPackageSource>@(NuGetSourceList -> '-source %(Identity)', ' ')</NuGetPackageSource>
-    <NuGetConfigCommandLine>$(NuGetPackageSource) -ConfigFile "$(NuGetConfigFile)"</NuGetConfigCommandLine>
-    <NuGetConfigDir>$([System.IO.Path]::Combine($(SourceDir),".nuget"))</NuGetConfigDir>
-    <NuGetDir>$(PackagesDir)</NuGetDir>
-
-    <NugetRestoreCommand>"$(NuGetToolPath)"</NugetRestoreCommand>
-    <NugetRestoreCommand>$(NugetRestoreCommand) install</NugetRestoreCommand>
-    <!-- NuGet.exe doesn't like trailing slashes in the output directory argument -->
-    <NugetRestoreCommand>$(NugetRestoreCommand) -OutputDirectory "$(PackagesDir.TrimEnd('/\'.ToCharArray()))"</NugetRestoreCommand>
-    <NugetRestoreCommand>$(NugetRestoreCommand) $(NuGetConfigCommandLine)</NugetRestoreCommand>
-    <NugetRestoreCommand>$(NugetRestoreCommand) -Verbosity detailed</NugetRestoreCommand>
-    <NugetRestoreCommand Condition="'$(OsEnvironment)'=='Unix'">mono $(NuGetRestoreCommand)</NugetRestoreCommand>
-    <_RestoreBuildToolsCommand>$(NugetRestoreCommand) "$(SourceDir).nuget/packages.config"</_RestoreBuildToolsCommand>
->>>>>>> ea6af14a
   </PropertyGroup>
 
   <!-- Copy the "_._" file to the output directory, which is used by the NuSpecs to indicate an empty folder -->
@@ -137,16 +96,13 @@
   <!-- Set default Configuration and Platform -->
   <PropertyGroup>
     <Platform Condition="'$(Platform)'==''">AnyCPU</Platform>
-<<<<<<< HEAD
+    <PlatformTarget Condition="'$(PlatformTarget)'==''">$(Platform)</PlatformTarget>
     <DefineConstants>$(DefineConstants);TRACE;STANDALONEBUILD</DefineConstants>
   </PropertyGroup>
 
   <PropertyGroup Condition="'$(Configuration)' ==''">
     <Configuration Condition="'$(OS)' == 'Windows_NT'">Debug</Configuration>
     <Configuration Condition="'$(OS)' != 'Windows_NT'">Debug-MONO</Configuration>
-=======
-    <PlatformTarget Condition="'$(PlatformTarget)'==''">$(Platform)</PlatformTarget>
->>>>>>> ea6af14a
   </PropertyGroup>
 
   <!-- Setup Default symbol and optimization for Configuration -->
