﻿// Copyright (c) Microsoft. All rights reserved.
// Licensed under the MIT license. See LICENSE file in the project root for full license information.

using System;
using System.Collections.Concurrent;
using System.Collections.Generic;
#if FEATURE_SYSTEM_CONFIGURATION
using System.Configuration;
#endif
using System.IO;
using System.Linq;
using System.Runtime.Versioning;

using Microsoft.Build.Evaluation;
using Microsoft.Win32;

#if FEATURE_SYSTEM_CONFIGURATION
using PropertyElement = Microsoft.Build.Evaluation.ToolsetElement.PropertyElement;
#endif
using System.Reflection;
using System.Runtime.InteropServices;

namespace Microsoft.Build.Shared
{
    /// <summary>
    /// Used to specify the targeted bitness of the .NET Framework for some methods of FrameworkLocationHelper
    /// </summary>
    internal enum DotNetFrameworkArchitecture
    {
        /// <summary>
        /// Indicates the .NET Framework that is currently being run under.  
        /// </summary>
        Current = 0,

        /// <summary>
        /// Indicates the 32-bit .NET Framework
        /// </summary>
        Bitness32 = 1,

        /// <summary>
        /// Indicates the 64-bit .NET Framework
        /// </summary>
        Bitness64 = 2
    }

    /// <summary>
    /// FrameworkLocationHelper provides utility methods for locating .NET Framework and .NET Framework SDK directories and files
    /// </summary>
    internal static class FrameworkLocationHelper
    {
        #region Constants

        internal const string dotNetFrameworkIdentifier = ".NETFramework";

        // .net versions.
        internal static readonly Version dotNetFrameworkVersion11 = new Version(1, 1);
        internal static readonly Version dotNetFrameworkVersion20 = new Version(2, 0);
        internal static readonly Version dotNetFrameworkVersion30 = new Version(3, 0);
        internal static readonly Version dotNetFrameworkVersion35 = new Version(3, 5);
        internal static readonly Version dotNetFrameworkVersion40 = new Version(4, 0);
        internal static readonly Version dotNetFrameworkVersion45 = new Version(4, 5);
        internal static readonly Version dotNetFrameworkVersion451 = new Version(4, 5, 1);
        internal static readonly Version dotNetFrameworkVersion452 = new Version(4, 5, 2);
        internal static readonly Version dotNetFrameworkVersion46 = new Version(4, 6);
        internal static readonly Version dotNetFrameworkVersion461 = new Version(4, 6, 1);
        internal static readonly Version dotNetFrameworkVersion462 = new Version(4, 6, 2);

        // visual studio versions.
        internal static readonly Version visualStudioVersion100 = new Version(10, 0);
        internal static readonly Version visualStudioVersion110 = new Version(11, 0);
        internal static readonly Version visualStudioVersion120 = new Version(12, 0);
        internal static readonly Version visualStudioVersion140 = new Version(14, 0);
        internal static readonly Version visualStudioVersion150 = new Version(15, 0);

        // keep this up-to-date; always point to the latest visual studio version.
        internal static readonly Version visualStudioVersionLatest = visualStudioVersion150;

        private const string dotNetFrameworkRegistryPath = "SOFTWARE\\Microsoft\\.NETFramework";
        private const string dotNetFrameworkSetupRegistryPath = "SOFTWARE\\Microsoft\\NET Framework Setup\\NDP";
        private const string dotNetFrameworkSetupRegistryInstalledName = "Install";

        internal const string fullDotNetFrameworkRegistryKey = "HKEY_LOCAL_MACHINE\\" + dotNetFrameworkRegistryPath;
        private const string dotNetFrameworkAssemblyFoldersRegistryPath = dotNetFrameworkRegistryPath + "\\AssemblyFolders";
        private const string referenceAssembliesRegistryValueName = "All Assemblies In";

        internal const string dotNetFrameworkSdkInstallKeyValueV11 = "SDKInstallRootv1.1";
        internal static string dotNetFrameworkVersionFolderPrefixV11 = NativeMethodsShared.IsWindows ? "v1.1" : "1.1"; // v1.1 is for Everett.
        private const string dotNetFrameworkVersionV11 = "v1.1.4322"; // full Everett version to pass to NativeMethodsShared.GetRequestedRuntimeInfo().
        private const string dotNetFrameworkRegistryKeyV11 = dotNetFrameworkSetupRegistryPath + "\\" + dotNetFrameworkVersionV11;

        internal const string dotNetFrameworkSdkInstallKeyValueV20 = "SDKInstallRootv2.0";
        internal static string dotNetFrameworkVersionFolderPrefixV20 = NativeMethodsShared.IsWindows ? "v2.0" : "2.0"; // v2.0 is for Whidbey.
        private const string dotNetFrameworkVersionV20 = "v2.0.50727"; // full Whidbey version to pass to NativeMethodsShared.GetRequestedRuntimeInfo().
        private const string dotNetFrameworkRegistryKeyV20 = dotNetFrameworkSetupRegistryPath + "\\" + dotNetFrameworkVersionV20;

        internal static string dotNetFrameworkVersionFolderPrefixV30 = NativeMethodsShared.IsWindows ? "v3.0" : "3.0"; // v3.0 is for WinFx.
        private static string s_dotNetFrameworkRegistryKeyV30 = dotNetFrameworkSetupRegistryPath + "\\" + dotNetFrameworkVersionFolderPrefixV30 + "\\Setup";

        private const string fallbackDotNetFrameworkSdkRegistryInstallPath = "SOFTWARE\\Microsoft\\Microsoft SDKs\\Windows";
        internal const string fallbackDotNetFrameworkSdkInstallKeyValue = "CurrentInstallFolder";

        private const string dotNetFrameworkSdkRegistryPathForV35ToolsOnWinSDK70A = @"SOFTWARE\Microsoft\Microsoft SDKs\Windows\v7.0A\WinSDK-NetFx35Tools-x86";
        private const string fullDotNetFrameworkSdkRegistryPathForV35ToolsOnWinSDK70A = "HKEY_LOCAL_MACHINE\\" + dotNetFrameworkSdkRegistryPathForV35ToolsOnWinSDK70A;

        private const string dotNetFrameworkSdkRegistryPathForV35ToolsOnManagedToolsSDK80A = @"SOFTWARE\Microsoft\Microsoft SDKs\Windows\v8.0A\WinSDK-NetFx35Tools-x86";
        private const string fullDotNetFrameworkSdkRegistryPathForV35ToolsOnManagedToolsSDK80A = "HKEY_LOCAL_MACHINE\\" + dotNetFrameworkSdkRegistryPathForV35ToolsOnManagedToolsSDK80A;

        private static string s_dotNetFrameworkRegistryKeyV35 = dotNetFrameworkSetupRegistryPath + "\\" + dotNetFrameworkVersionFolderPrefixV35;
        internal static string dotNetFrameworkVersionFolderPrefixV35 = NativeMethodsShared.IsWindows ? "v3.5" : "3.5"; // v3.5 is for Orcas.

        internal const string fullDotNetFrameworkSdkRegistryKeyV35OnVS10 = fullDotNetFrameworkSdkRegistryPathForV35ToolsOnWinSDK70A;
        internal const string fullDotNetFrameworkSdkRegistryKeyV35OnVS11 = fullDotNetFrameworkSdkRegistryPathForV35ToolsOnManagedToolsSDK80A;

        internal static string dotNetFrameworkVersionFolderPrefixV40 = NativeMethodsShared.IsWindows ? "v4.0" : "4.0";
        internal static string dotNetFrameworkVersionFolderPrefixV45 = NativeMethodsShared.IsWindows ? "v4.5" : "4.5";

        /// <summary>
        /// Path to the ToolsVersion definitions in the registry
        /// </summary>
        private const string ToolsVersionsRegistryPath = @"SOFTWARE\Microsoft\MSBuild\ToolsVersions";

        #endregion // Constants

        #region Static member variables

        /// <summary>
        /// By default when a root path is not specified we would like to use the program files directory \ reference assemblies\framework as the root location
        /// to generate the reference assembly paths from.
        /// </summary>
#if FEATURE_SPECIAL_FOLDERS
        internal static readonly string programFiles = Environment.GetFolderPath(Environment.SpecialFolder.ProgramFiles);
#else
        internal static readonly string programFiles = FileUtilities.GetFolderPath(FileUtilities.SpecialFolder.ProgramFiles);
#endif
        internal static readonly string programFiles32 = GenerateProgramFiles32();
        internal static readonly string programFiles64 = GenerateProgramFiles64();
        internal static readonly string programFilesReferenceAssemblyLocation = GenerateProgramFilesReferenceAssemblyRoot();

        private static string s_fallbackDotNetFrameworkSdkInstallPath;

        private static string s_pathToV35ToolsInFallbackDotNetFrameworkSdk;

        private static string s_pathToV4ToolsInFallbackDotNetFrameworkSdk;

        /// <summary>
        /// List the supported .net versions.
        /// </summary>
        private static readonly DotNetFrameworkSpec[] s_dotNetFrameworkSpecs =
        {
            // v1.1
            new DotNetFrameworkSpecLegacy(
                dotNetFrameworkVersion11,
                dotNetFrameworkRegistryKeyV11,
                dotNetFrameworkSetupRegistryInstalledName,
                dotNetFrameworkVersionFolderPrefixV11,
                dotNetFrameworkSdkInstallKeyValueV11,
                hasMSBuild: false),

            // v2.0
            new DotNetFrameworkSpecLegacy(
                dotNetFrameworkVersion20,
                dotNetFrameworkRegistryKeyV20,
                dotNetFrameworkSetupRegistryInstalledName,
                dotNetFrameworkVersionFolderPrefixV20,
                dotNetFrameworkSdkInstallKeyValueV20,
                hasMSBuild: true),

            // v3.0
            new DotNetFrameworkSpecV3(
                dotNetFrameworkVersion30,
                s_dotNetFrameworkRegistryKeyV30,
                "InstallSuccess",
                dotNetFrameworkVersionFolderPrefixV30,
                null,
                null,
                hasMSBuild: false),

            // v3.5
            new DotNetFrameworkSpecV3(
                dotNetFrameworkVersion35,
                s_dotNetFrameworkRegistryKeyV35,
                dotNetFrameworkSetupRegistryInstalledName,
                dotNetFrameworkVersionFolderPrefixV35,
                "WinSDK-NetFx35Tools-x86",
                "InstallationFolder",
                hasMSBuild: true),

            // v4.0
            CreateDotNetFrameworkSpecForV4(dotNetFrameworkVersion40, visualStudioVersion100),

            // v4.5
            CreateDotNetFrameworkSpecForV4(dotNetFrameworkVersion45, visualStudioVersion110),

            // v4.5.1
            CreateDotNetFrameworkSpecForV4(dotNetFrameworkVersion451, visualStudioVersion120),

            // v4.5.2
            CreateDotNetFrameworkSpecForV4(dotNetFrameworkVersion452, visualStudioVersion120),

            // v4.6
            CreateDotNetFrameworkSpecForV4(dotNetFrameworkVersion46, visualStudioVersion140),

            // v4.6.1
            CreateDotNetFrameworkSpecForV4(dotNetFrameworkVersion461, visualStudioVersion140),

            // v4.6.2
            CreateDotNetFrameworkSpecForV4(dotNetFrameworkVersion462, visualStudioVersion150),
        };

        /// <summary>
        /// List the supported visual studio versions.
        /// </summary>
        /// <remarks>
        /// The items must be ordered by the version, because some methods depend on that fact to find the previous visual studio version.
        /// </remarks>
        private static readonly VisualStudioSpec[] s_visualStudioSpecs =
        {
            // VS10
            new VisualStudioSpec(visualStudioVersion100, "Windows\\v7.0A", null, null, new []
            {
                dotNetFrameworkVersion11,
                dotNetFrameworkVersion20,
                dotNetFrameworkVersion35,
                dotNetFrameworkVersion40,
            }),

            // VS11
            new VisualStudioSpec(visualStudioVersion110, "Windows\\v8.0A", "v8.0", "InstallationFolder", new []
            {
                dotNetFrameworkVersion11,
                dotNetFrameworkVersion20,
                dotNetFrameworkVersion35,
                dotNetFrameworkVersion40,
                dotNetFrameworkVersion45,
            }),

            // VS12
            new VisualStudioSpec(visualStudioVersion120, "Windows\\v8.1A", "v8.1", "InstallationFolder", new []
            {
                dotNetFrameworkVersion11,
                dotNetFrameworkVersion20,
                dotNetFrameworkVersion35,
                dotNetFrameworkVersion40,
                dotNetFrameworkVersion45,
                dotNetFrameworkVersion451,
                dotNetFrameworkVersion452
            }),

            // VS14
            new VisualStudioSpec(visualStudioVersion140, "NETFXSDK\\{0}", "v8.1", "InstallationFolder", new []
            {
                dotNetFrameworkVersion11,
                dotNetFrameworkVersion20,
                dotNetFrameworkVersion35,
                dotNetFrameworkVersion40,
                dotNetFrameworkVersion45,
                dotNetFrameworkVersion451,
                dotNetFrameworkVersion452,
                dotNetFrameworkVersion46,
                dotNetFrameworkVersion461
            }),

            // VS15
            new VisualStudioSpec(visualStudioVersion150, "NETFXSDK\\{0}", "v8.1", "InstallationFolder", new []
            {
                dotNetFrameworkVersion11,
                dotNetFrameworkVersion20,
                dotNetFrameworkVersion35,
                dotNetFrameworkVersion40,
                dotNetFrameworkVersion45,
                dotNetFrameworkVersion451,
                dotNetFrameworkVersion452,
                dotNetFrameworkVersion46,
                dotNetFrameworkVersion461,
                dotNetFrameworkVersion462
            }),
        };

        /// <summary>
        /// Define explicit fallback rules for the request to get path of .net framework sdk tools folder.
        /// The default rule is fallback to previous VS. However, there are some special cases that need
        /// explicit rules, i.e. v4.5.1 on VS12 fallbacks to v4.5 on VS12.
        /// </summary>
        /// <remarks>
        /// The rules are maintained in a 2-dimensions array. Each row defines a rule. The first column
        /// defines the trigger condition. The second column defines the fallback .net and VS versions.
        /// </remarks>
        private static readonly Tuple<Version, Version>[,] s_explicitFallbackRulesForPathToDotNetFrameworkSdkTools =
        {
            // VS12
            { Tuple.Create(dotNetFrameworkVersion451, visualStudioVersion120), Tuple.Create(dotNetFrameworkVersion45, visualStudioVersion120) },
            { Tuple.Create(dotNetFrameworkVersion452, visualStudioVersion120), Tuple.Create(dotNetFrameworkVersion451, visualStudioVersion120) },

            // VS14
            { Tuple.Create(dotNetFrameworkVersion451, visualStudioVersion140), Tuple.Create(dotNetFrameworkVersion45, visualStudioVersion140) },
            { Tuple.Create(dotNetFrameworkVersion452, visualStudioVersion140), Tuple.Create(dotNetFrameworkVersion451, visualStudioVersion140) },
            { Tuple.Create(dotNetFrameworkVersion46, visualStudioVersion140), Tuple.Create(dotNetFrameworkVersion451, visualStudioVersion140) },
            { Tuple.Create(dotNetFrameworkVersion461, visualStudioVersion140), Tuple.Create(dotNetFrameworkVersion46, visualStudioVersion140) },

            // VS15
            { Tuple.Create(dotNetFrameworkVersion451, visualStudioVersion150), Tuple.Create(dotNetFrameworkVersion45, visualStudioVersion150) },
            { Tuple.Create(dotNetFrameworkVersion452, visualStudioVersion150), Tuple.Create(dotNetFrameworkVersion451, visualStudioVersion150) },
            { Tuple.Create(dotNetFrameworkVersion46, visualStudioVersion150), Tuple.Create(dotNetFrameworkVersion451, visualStudioVersion150) },
            { Tuple.Create(dotNetFrameworkVersion461, visualStudioVersion150), Tuple.Create(dotNetFrameworkVersion46, visualStudioVersion150) },
            { Tuple.Create(dotNetFrameworkVersion462, visualStudioVersion150), Tuple.Create(dotNetFrameworkVersion461, visualStudioVersion150) },
       };

        private static readonly IReadOnlyDictionary<Version, DotNetFrameworkSpec> s_dotNetFrameworkSpecDict;
        private static readonly IReadOnlyDictionary<Version, VisualStudioSpec> s_visualStudioSpecDict;

        #endregion // Static member variables

        static FrameworkLocationHelper()
        {
            s_dotNetFrameworkSpecDict = s_dotNetFrameworkSpecs.ToDictionary(spec => spec.Version);
            s_visualStudioSpecDict = s_visualStudioSpecs.ToDictionary(spec => spec.Version);
        }

        #region Static properties

        internal static string PathToDotNetFrameworkV11
        {
            get
            {
                return NativeMethodsShared.IsUnixLike
                           ? Path.Combine(NativeMethodsShared.FrameworkBasePath, dotNetFrameworkVersionFolderPrefixV11)
                           : GetPathToDotNetFrameworkV11(DotNetFrameworkArchitecture.Current);
            }
        }

        internal static string PathToDotNetFrameworkV20
        {
            get
            {
                return NativeMethodsShared.IsUnixLike
                           ? Path.Combine(NativeMethodsShared.FrameworkBasePath, dotNetFrameworkVersionFolderPrefixV20)
                           : GetPathToDotNetFrameworkV20(DotNetFrameworkArchitecture.Current);
            }
        }

        internal static string PathToDotNetFrameworkV30
        {
            get
            {
                return NativeMethodsShared.IsUnixLike
                           ? Path.Combine(NativeMethodsShared.FrameworkBasePath, dotNetFrameworkVersionFolderPrefixV30)
                           : GetPathToDotNetFrameworkV30(DotNetFrameworkArchitecture.Current);
            }
        }

        internal static string PathToDotNetFrameworkV35
        {
            get
            {
                return NativeMethodsShared.IsUnixLike
                           ? Path.Combine(NativeMethodsShared.FrameworkBasePath, dotNetFrameworkVersionFolderPrefixV35)
                           : GetPathToDotNetFrameworkV35(DotNetFrameworkArchitecture.Current);
            }
        }

        internal static string PathToDotNetFrameworkV40
        {
            get
            {
                return NativeMethodsShared.IsUnixLike
                           ? Path.Combine(NativeMethodsShared.FrameworkBasePath, dotNetFrameworkVersionFolderPrefixV40)
                           : GetPathToDotNetFrameworkV40(DotNetFrameworkArchitecture.Current);
            }
        }

        internal static string PathToDotNetFrameworkV45
        {
            get
            {
                return NativeMethodsShared.IsUnixLike
                           ? Path.Combine(NativeMethodsShared.FrameworkBasePath, dotNetFrameworkVersionFolderPrefixV45)
                           : GetPathToDotNetFrameworkV45(DotNetFrameworkArchitecture.Current);
            }
        }

        internal static string PathToDotNetFrameworkSdkV11
        {
            get
            {
                return NativeMethodsShared.IsUnixLike
                           ? Path.Combine(NativeMethodsShared.FrameworkBasePath, dotNetFrameworkVersionFolderPrefixV11)
                           : GetPathToDotNetFrameworkSdkTools(dotNetFrameworkVersion11, visualStudioVersionLatest);
            }
        }

        internal static string PathToDotNetFrameworkSdkV20
        {
            get
            {
                return NativeMethodsShared.IsUnixLike
                           ? Path.Combine(NativeMethodsShared.FrameworkBasePath, dotNetFrameworkVersionFolderPrefixV20)
                           : GetPathToDotNetFrameworkSdkTools(dotNetFrameworkVersion20, visualStudioVersionLatest);
            }
        }

        /// <summary>
        /// Because there is no longer a strong 1:1 mapping between FX versions and SDK
        /// versions, if we're unable to locate the desired SDK version, we will try to 
        /// use whichever SDK version is installed by looking at the key pointing to the
        /// "latest" version.
        ///
        /// This isn't ideal, but it will allow our tasks to function on any of several 
        /// related SDKs even if they don't have exactly the same versions.
        /// 
        /// NOTE:  This returns the path to the root of the fallback SDK
        /// </summary>
        private static string FallbackDotNetFrameworkSdkInstallPath
        {
            get
            {
                if (s_fallbackDotNetFrameworkSdkInstallPath == null)
                {
                    // For non-Windows just get the current Framework path
                    if (!NativeMethodsShared.IsWindows)
                    {
                        s_fallbackDotNetFrameworkSdkInstallPath = NativeMethodsShared.FrameworkCurrentPath;
                    }
#if FEATURE_WIN32_REGISTRY
                    else
                    {
                        s_fallbackDotNetFrameworkSdkInstallPath =
                            FindRegistryValueUnderKey(
                                fallbackDotNetFrameworkSdkRegistryInstallPath,
                                fallbackDotNetFrameworkSdkInstallKeyValue);

                        if (EnvironmentUtilities.Is64BitProcess && s_fallbackDotNetFrameworkSdkInstallPath == null)
                        {
                            // Since we're 64-bit, what we just checked was the 64-bit fallback key -- so now let's 
                            // check the 32-bit one too, just in case. 
                            s_fallbackDotNetFrameworkSdkInstallPath =
                                FindRegistryValueUnderKey(
                                    fallbackDotNetFrameworkSdkRegistryInstallPath,
                                    fallbackDotNetFrameworkSdkInstallKeyValue,
                                    RegistryView.Registry32);
                        }
                    }
#endif
                }

                return s_fallbackDotNetFrameworkSdkInstallPath;
            }
        }

        /// <summary>
        /// Because there is no longer a strong 1:1 mapping between FX versions and SDK
        /// versions, if we're unable to locate the desired SDK version, we will try to 
        /// use whichever SDK version is installed by looking at the key pointing to the
        /// "latest" version.
        ///
        /// This isn't ideal, but it will allow our tasks to function on any of several 
        /// related SDKs even if they don't have exactly the same versions.
        /// 
        /// NOTE:  This explicitly returns the path to the 3.5 tools (bin) under the fallback
        /// SDK, to match the data we're pulling from the registry now.  
        /// </summary>
        private static string PathToV35ToolsInFallbackDotNetFrameworkSdk
        {
            get
            {
                if (s_pathToV35ToolsInFallbackDotNetFrameworkSdk == null)
                {
                    if (FallbackDotNetFrameworkSdkInstallPath != null)
                    {
                        if (NativeMethodsShared.IsWindows)
                        {
                            var endsWithASlash =
                                FallbackDotNetFrameworkSdkInstallPath.EndsWith(
                                    Path.DirectorySeparatorChar.ToString(),
                                    StringComparison.Ordinal);

                            s_pathToV35ToolsInFallbackDotNetFrameworkSdk =
                                Path.Combine(FallbackDotNetFrameworkSdkInstallPath, "bin");

                            // Path.Combine leaves no trailing slash, so if we had one before, be sure to add it back in
                            if (endsWithASlash)
                            {
                                s_pathToV35ToolsInFallbackDotNetFrameworkSdk = s_pathToV35ToolsInFallbackDotNetFrameworkSdk
                                                                             + Path.DirectorySeparatorChar;
                            }
                        }
                        else
                        {
                            s_pathToV35ToolsInFallbackDotNetFrameworkSdk = FallbackDotNetFrameworkSdkInstallPath;
                        }
                    }
                }

                return s_pathToV35ToolsInFallbackDotNetFrameworkSdk;
            }
        }

        /// <summary>
        /// Because there is no longer a strong 1:1 mapping between FX versions and SDK
        /// versions, if we're unable to locate the desired SDK version, we will try to 
        /// use whichever SDK version is installed by looking at the key pointing to the
        /// "latest" version.
        ///
        /// This isn't ideal, but it will allow our tasks to function on any of several 
        /// related SDKs even if they don't have exactly the same versions.
        /// 
        /// NOTE:  This explicitly returns the path to the 4.X tools (bin\NetFX 4.0 Tools) 
        /// under the fallback SDK, to match the data we're pulling from the registry now.  
        /// </summary>
        private static string PathToV4ToolsInFallbackDotNetFrameworkSdk
        {
            get
            {
                if (s_pathToV4ToolsInFallbackDotNetFrameworkSdk == null)
                {
                    if (FallbackDotNetFrameworkSdkInstallPath != null)
                    {
                        if (NativeMethodsShared.IsWindows)
                        {
                            bool endsWithASlash = FallbackDotNetFrameworkSdkInstallPath.EndsWith(
                                "\\",
                                StringComparison.Ordinal);

                            s_pathToV4ToolsInFallbackDotNetFrameworkSdk = Path.Combine(FallbackDotNetFrameworkSdkInstallPath, "bin", "NetFX 4.0 Tools");

                            // Path.Combine leaves no trailing slash, so if we had one before, be sure to add it back in
                            if (endsWithASlash)
                            {
                                s_pathToV4ToolsInFallbackDotNetFrameworkSdk = s_pathToV4ToolsInFallbackDotNetFrameworkSdk + "\\";
                            }
                        }
                        else
                        {
                            s_pathToV4ToolsInFallbackDotNetFrameworkSdk = FallbackDotNetFrameworkSdkInstallPath;
                        }
                    }
                }

                return s_pathToV4ToolsInFallbackDotNetFrameworkSdk;
            }
        }

        #endregion // Static properties

        #region Internal methods

        internal static string GetDotNetFrameworkSdkRootRegistryKey(Version dotNetFrameworkVersion, Version visualStudioVersion)
        {
            RedirectVersionsIfNecessary(ref dotNetFrameworkVersion, ref visualStudioVersion);

            var dotNetFrameworkSpec = GetDotNetFrameworkSpec(dotNetFrameworkVersion);
            var visualStudioSpec = GetVisualStudioSpec(visualStudioVersion);
            ErrorUtilities.VerifyThrowArgument(visualStudioSpec.SupportedDotNetFrameworkVersions.Contains(dotNetFrameworkVersion), "FrameworkLocationHelper.UnsupportedFrameworkVersion", dotNetFrameworkVersion);
            return dotNetFrameworkSpec.GetDotNetFrameworkSdkRootRegistryKey(visualStudioSpec);
        }

        internal static string GetDotNetFrameworkSdkInstallKeyValue(Version dotNetFrameworkVersion, Version visualStudioVersion)
        {
            RedirectVersionsIfNecessary(ref dotNetFrameworkVersion, ref visualStudioVersion);

            var dotNetFrameworkSpec = GetDotNetFrameworkSpec(dotNetFrameworkVersion);
            var visualStudioSpec = GetVisualStudioSpec(visualStudioVersion);
            ErrorUtilities.VerifyThrowArgument(visualStudioSpec.SupportedDotNetFrameworkVersions.Contains(dotNetFrameworkVersion), "FrameworkLocationHelper.UnsupportedFrameworkVersion", dotNetFrameworkVersion);
            return dotNetFrameworkSpec.DotNetFrameworkSdkRegistryInstallationFolderName;
        }

        internal static string GetDotNetFrameworkVersionFolderPrefix(Version dotNetFrameworkVersion)
        {
            return GetDotNetFrameworkSpec(dotNetFrameworkVersion).DotNetFrameworkFolderPrefix;
        }

        internal static string GetPathToWindowsSdk(Version dotNetFrameworkVersion)
        {
            return GetDotNetFrameworkSpec(dotNetFrameworkVersion).GetPathToWindowsSdk();
        }

        internal static string GetPathToDotNetFrameworkReferenceAssemblies(Version dotNetFrameworkVersion)
        {
            return GetDotNetFrameworkSpec(dotNetFrameworkVersion).GetPathToDotNetFrameworkReferenceAssemblies();
        }

        internal static string GetPathToDotNetFrameworkSdkTools(Version dotNetFrameworkVersion, Version visualStudioVersion)
        {
            RedirectVersionsIfNecessary(ref dotNetFrameworkVersion, ref visualStudioVersion);

            var dotNetFrameworkSpec = GetDotNetFrameworkSpec(dotNetFrameworkVersion);
            var visualStudioSpec = GetVisualStudioSpec(visualStudioVersion);
            ErrorUtilities.VerifyThrowArgument(visualStudioSpec.SupportedDotNetFrameworkVersions.Contains(dotNetFrameworkVersion), "FrameworkLocationHelper.UnsupportedFrameworkVersion", dotNetFrameworkVersion);
            return dotNetFrameworkSpec.GetPathToDotNetFrameworkSdkTools(visualStudioSpec);
        }

        internal static string GetPathToDotNetFrameworkSdk(Version dotNetFrameworkVersion, Version visualStudioVersion)
        {
            RedirectVersionsIfNecessary(ref dotNetFrameworkVersion, ref visualStudioVersion);

            var dotNetFrameworkSpec = GetDotNetFrameworkSpec(dotNetFrameworkVersion);
            var visualStudioSpec = GetVisualStudioSpec(visualStudioVersion);
            ErrorUtilities.VerifyThrowArgument(visualStudioSpec.SupportedDotNetFrameworkVersions.Contains(dotNetFrameworkVersion), "FrameworkLocationHelper.UnsupportedFrameworkVersion", dotNetFrameworkVersion);
            return dotNetFrameworkSpec.GetPathToDotNetFrameworkSdk(visualStudioSpec);
        }

        internal static string GetPathToDotNetFrameworkV11(DotNetFrameworkArchitecture architecture)
        {
            return GetPathToDotNetFramework(dotNetFrameworkVersion11, architecture);
        }

        internal static string GetPathToDotNetFrameworkV20(DotNetFrameworkArchitecture architecture)
        {
            return GetPathToDotNetFramework(dotNetFrameworkVersion20, architecture);
        }

        internal static string GetPathToDotNetFrameworkV30(DotNetFrameworkArchitecture architecture)
        {
            return GetPathToDotNetFramework(dotNetFrameworkVersion30, architecture);
        }

        internal static string GetPathToDotNetFrameworkV35(DotNetFrameworkArchitecture architecture)
        {
            return GetPathToDotNetFramework(dotNetFrameworkVersion35, architecture);
        }

        internal static string GetPathToDotNetFrameworkV40(DotNetFrameworkArchitecture architecture)
        {
            return GetPathToDotNetFramework(dotNetFrameworkVersion40, architecture);
        }

        internal static string GetPathToDotNetFrameworkV45(DotNetFrameworkArchitecture architecture)
        {
            return GetPathToDotNetFramework(dotNetFrameworkVersion45, architecture);
        }

        internal static string GetPathToDotNetFramework(Version version)
        {
            return GetPathToDotNetFramework(version, DotNetFrameworkArchitecture.Current);
        }

        internal static string GetPathToDotNetFramework(Version version, DotNetFrameworkArchitecture architecture)
        {
            return GetDotNetFrameworkSpec(version).GetPathToDotNetFramework(architecture);
        }

#if FEATURE_INSTALLED_MSBUILD
        /// <summary>
        /// Check the registry key and value to see if the .net Framework is installed on the machine.
        /// </summary>
        /// <param name="registryEntryToCheckInstall">Registry path to look for the value</param>
        /// <param name="registryValueToCheckInstall">Key to retrieve the value from</param>
        /// <returns>True if the registry key is 1 false if it is not there. This method also return true if the complus enviornment variables are set.</returns>
        private static bool CheckForFrameworkInstallation(string registryEntryToCheckInstall, string registryValueToCheckInstall)
        {
            // Get the complus install root and version
            string complusInstallRoot = Environment.GetEnvironmentVariable("COMPLUS_INSTALLROOT");
            string complusVersion = Environment.GetEnvironmentVariable("COMPLUS_VERSION");

            // Complus is not set we need to make sure the framework we are targeting is installed. Check the registry key before trying to find the directory.
            // If complus is set then we will return that directory as the framework directory, there is no need to check the registry value for the framework and it may not even be installed.
            if (String.IsNullOrEmpty(complusInstallRoot) && String.IsNullOrEmpty(complusVersion))
            {
                if (NativeMethodsShared.IsWindows)
                {
                    // If the registry entry is 1 then the framework is installed. Go ahead and find the directory. If it is not 1 then the framework is not installed, return null.
                    return String.Compare("1", FindRegistryValueUnderKey(registryEntryToCheckInstall, registryValueToCheckInstall), StringComparison.OrdinalIgnoreCase) == 0;
                }
                // False for non-windows since there is nothing in the registry
                else
                {
                    return false;
                }
            }

            return true;
        }
#endif

        /// <summary>
        /// Heuristic that first considers the current runtime path and then searches the base of that path for the given
        /// frameworks version.
        /// </summary>
        /// <param name="currentRuntimePath">The path to the runtime that is currently executing.</param>
        /// <param name="prefix">Should be something like 'v1.2' that indicates the runtime version we want.</param>
        /// <param name="directoryExists">Function that checks if directory exists.</param>
        /// <param name="getDirectories">Delegate to method that can return filesystem entries.</param>
        /// <param name="architecture">.NET framework architecture</param>
        /// <returns>Will return 'null' if there is no target frameworks on this machine.</returns>
        internal static string FindDotNetFrameworkPath
        (
            string currentRuntimePath,
            string prefix,
            DirectoryExists directoryExists,
            GetDirectories getDirectories,
            DotNetFrameworkArchitecture architecture
        )
        {
            if (!NativeMethodsShared.IsWindows)
            {
                if (!string.IsNullOrEmpty(prefix)
                    && prefix.Substring(0, 1).Equals("v", StringComparison.OrdinalIgnoreCase))
                {
                    prefix = prefix.Substring(1);
                }

                var frameworkPath = Path.Combine(NativeMethodsShared.FrameworkBasePath, prefix ?? string.Empty);
                return directoryExists(frameworkPath) ? frameworkPath : null;
            }

            // If the COMPLUS variables are set, they override everything -- that's the directory we want.  
            string complusInstallRoot = Environment.GetEnvironmentVariable("COMPLUS_INSTALLROOT");
            string complusVersion = Environment.GetEnvironmentVariable("COMPLUS_VERSION");

            if (!String.IsNullOrEmpty(complusInstallRoot) && !String.IsNullOrEmpty(complusVersion))
            {
                return Path.Combine(complusInstallRoot, complusVersion);
            }

            // If the current runtime starts with correct prefix, then this is the runtime we want to use.
            // However, only if we're requesting current architecture -- otherwise, the base path may be different, so we'll need to look it up. 
            string leaf = Path.GetFileName(currentRuntimePath);
            if (leaf.StartsWith(prefix, StringComparison.Ordinal) && architecture == DotNetFrameworkArchitecture.Current)
            {
                return currentRuntimePath;
            }

            // We haven't managed to use exact methods to locate the FX, so
            // search for the correct path with a heuristic.
            string baseLocation = Path.GetDirectoryName(currentRuntimePath);
            string searchPattern = prefix + "*";

            int indexOfFramework64 = baseLocation.IndexOf("Framework64", StringComparison.OrdinalIgnoreCase);

            if (indexOfFramework64 != -1 && architecture == DotNetFrameworkArchitecture.Bitness32)
            {
                // need to get rid of just the 64, but want to look up 'Framework64' rather than '64' to avoid the case where 
                // the path is something like 'C:\MyPath\64\Framework64'.  9 = length of 'Framework', to make the index match 
                // the location of the '64'. 
                int indexOf64 = indexOfFramework64 + 9;
                string tempLocation = baseLocation;
                baseLocation = tempLocation.Substring(0, indexOf64) + tempLocation.Substring(indexOf64 + 2, tempLocation.Length - indexOf64 - 2);
            }
            else if (indexOfFramework64 == -1 && architecture == DotNetFrameworkArchitecture.Bitness64)
            {
                // need to add 64 -- since this is a heuristic, we assume that we just need to append.  
                baseLocation = baseLocation + "64";
            }
            // we don't need to do anything if it's DotNetFrameworkArchitecture.Current.  

            string[] directories;

            if (directoryExists(baseLocation))
            {
                directories = getDirectories(baseLocation, searchPattern);
            }
            else
            {
                // If we can't even find the base path, might as well give up now. 
                return null;
            }

            if (directories.Length == 0)
            {
                // Couldn't find the path, return a null.
                return null;
            }

            // We don't care which one we choose, but we want to be predictible.
            // The intention here is to choose the alphabetical maximum.
            string max = directories[0];

            // the max.EndsWith condition: pre beta 2 versions of v3.5 have build number like v3.5.20111.  
            // This was removed in beta2
            // We should favor \v3.5 over \v3.5.xxxxx
            // versions previous to 2.0 have .xxxx version numbers.  3.0 and 3.5 do not.
            if (!max.EndsWith(prefix, StringComparison.OrdinalIgnoreCase))
            {
                for (int i = 1; i < directories.Length; ++i)
                {
                    if (directories[i].EndsWith(prefix, StringComparison.OrdinalIgnoreCase))
                    {
                        max = directories[i];
                        break;
                    }
                    else if (String.Compare(directories[i], max, StringComparison.OrdinalIgnoreCase) > 0)
                    {
                        max = directories[i];
                    }
                }
            }

            return max;
        }

        /// <summary>
        /// Determine the 32 bit program files directory, this is used for finding where the reference assemblies live.
        /// </summary>
        internal static string GenerateProgramFiles32()
        {
            // With Mono, all we look for in Files32 should be found in the below location
            if (!NativeMethodsShared.IsWindows && NativeMethodsShared.IsMono)
            {
                return Path.Combine(NativeMethodsShared.FrameworkBasePath, "xbuild");
            }

            // On a 64 bit machine we always want to use the program files x86.  If we are running as a 64 bit process then this variable will be set correctly
            // If we are on a 32 bit machine or running as a 32 bit process then this variable will be null and the programFiles variable will be correct.
#if FEATURE_SPECIAL_FOLDERS
            string programFilesX86 = Environment.GetFolderPath(Environment.SpecialFolder.ProgramFilesX86);
#else
            string programFilesX86 = FileUtilities.GetFolderPath(FileUtilities.SpecialFolder.ProgramFilesX86);
#endif
            if (String.IsNullOrEmpty(programFilesX86))
            {
                // 32 bit box
                programFilesX86 = programFiles;
            }

            return programFilesX86;
        }

        /// <summary>
        /// Determine the 64-bit program files directory, used as the basis for MSBuildExtensionsPath64.
        /// Returns null if we're not on a 64-bit machine
        /// </summary>
        internal static string GenerateProgramFiles64()
        {
            // With Mono, all we look for in Files32 should be found in the below location
            if (!NativeMethodsShared.IsWindows && NativeMethodsShared.IsMono)
            {
                return Path.Combine(NativeMethodsShared.FrameworkBasePath, "xbuild");
            }

            string programFilesX64 = null;
            if (string.Equals(programFiles, programFiles32))
            {
                // either we're in a 32-bit window, or we're on a 32-bit machine.  
                // if we're on a 32-bit machine, ProgramW6432 won't exist
                // if we're on a 64-bit machine, ProgramW6432 will point to the correct Program Files. 
                programFilesX64 = Environment.GetEnvironmentVariable("ProgramW6432");
            }
            else
            {
                // 64-bit window on a 64-bit machine; %ProgramFiles% points to the 64-bit 
                // Program Files already. 
                programFilesX64 = programFiles;
            }

            return programFilesX64;
        }

        /// <summary>
        /// Generate the path to the program files reference assembly location by taking in the program files special folder and then 
        /// using that path to generate the path to the reference assemblies location.
        /// </summary>
        internal static string GenerateProgramFilesReferenceAssemblyRoot()
        {
            string combinedPath = Environment.GetEnvironmentVariable("ReferenceAssemblyRoot");
            if (!String.IsNullOrEmpty(combinedPath))
            {
                combinedPath = Path.GetFullPath(combinedPath);
                if (Directory.Exists(combinedPath))
                {
                    return combinedPath;
                }
            }

            combinedPath = NativeMethodsShared.IsWindows
                               ? Path.Combine(programFiles32, "Reference Assemblies\\Microsoft\\Framework")
                               : Path.Combine(NativeMethodsShared.FrameworkBasePath, "xbuild-frameworks");

            return Path.GetFullPath(combinedPath);
        }

        /// <summary>
        /// Given a ToolsVersion, find the path to the build tools folder for that ToolsVersion. 
        /// </summary>
        /// <param name="toolsVersion">The ToolsVersion to look up</param>
        /// <param name="architecture">Target build tools architecture.</param>
        /// <returns>The path to the build tools folder for that ToolsVersion, if it exists, or 
        /// null otherwise</returns>
        internal static string GeneratePathToBuildToolsForToolsVersion(string toolsVersion, DotNetFrameworkArchitecture architecture)
        {
<<<<<<< HEAD
            // Much like when reading toolsets, first check the .exe.config
            string toolsPath = GetPathToBuildToolsFromConfig(toolsVersion, architecture);

#if FEATURE_WIN32_REGISTRY
            if (String.IsNullOrEmpty(toolsPath) && NativeMethodsShared.IsWindows)
=======
            if (string.Compare(toolsVersion, MSBuildConstants.CurrentToolsVersion, StringComparison.Ordinal) == 0)
>>>>>>> ff5b487b
            {
                return GetPathToBuildToolsFromEnvironment(architecture);
            }
#endif
#if !FEATURE_SYSTEM_CONFIGURATION && !FEATURE_REGISTRY_TOOLSETS
            if (string.IsNullOrEmpty(toolsPath))
            {
                toolsPath = FileUtilities.CurrentExecutableDirectory;
            }
#endif

            // If we're not looking for the current tools version, try the registry.
            var toolsPath = GetPathToBuildToolsFromRegistry(toolsVersion, architecture);

            // If all else fails, always use the current environment.
            return toolsPath ?? GetPathToBuildToolsFromEnvironment(architecture);
        }

        /// <summary>
        /// Take the parts of the Target framework moniker and formulate the reference assembly path based on the the following pattern:
        /// For a framework and version:
        ///     $(TargetFrameworkRootPath)\$(TargetFrameworkIdentifier)\$(TargetFrameworkVersion)
        /// For a subtype:
        ///     $(TargetFrameworkRootPath)\$(TargetFrameworkIdentifier)\$(TargetFrameworkVersion)\SubType\$(TargetFrameworkSubType)
        /// e.g.NET Framework v4.0 would locate its reference assemblies in:
        ///     \Program Files\Reference Assemblies\Microsoft\Framework\.NETFramework\v4.0
        /// e.g.Silverlight v2.0 would locate its reference assemblies in:
        ///     \Program Files\Reference Assemblies\Microsoft\Framework\Silverlight\v2.0
        /// e.g.NET Compact Framework v3.5, subtype PocketPC would locate its reference assemblies in:
        ///     \Program Files\Reference Assemblies\Microsoft\Framework\.NETCompactFramework\v3.5\SubType\PocketPC
        /// </summary>
        /// <returns>The path to the reference assembly location</returns>
        internal static string GenerateReferenceAssemblyPath(string targetFrameworkRootPath, FrameworkName frameworkName)
        {
            ErrorUtilities.VerifyThrowArgumentNull(targetFrameworkRootPath, "targetFrameworkRootPath");
            ErrorUtilities.VerifyThrowArgumentNull(frameworkName, "frameworkName");

            try
            {
                string path = targetFrameworkRootPath;
                path = Path.Combine(path, frameworkName.Identifier);
                path = Path.Combine(path, "v" + frameworkName.Version.ToString());
                if (!String.IsNullOrEmpty(frameworkName.Profile))
                {
                    path = Path.Combine(path, "Profile");
                    path = Path.Combine(path, frameworkName.Profile);
                }

                path = Path.GetFullPath(path);
                return path;
            }
            catch (Exception e) when (ExceptionHandling.IsIoRelatedException(e))
            {
                ErrorUtilities.ThrowInvalidOperation("FrameworkLocationHelper.CouldNotGenerateReferenceAssemblyDirectory", targetFrameworkRootPath, frameworkName.ToString(), e.Message);
                // The compiler does not see the massage above an as exception;
                return null;
            }
        }

        /// <summary>
        /// Given a path, subtracts the requested number of directories and returns the result.
        /// </summary>
        /// <comments>
        /// Internal only so that I can have the unit tests use it too, instead of duplicating the same code
        /// </comments>
        internal static string RemoveDirectories(string path, int numberOfLevelsToRemove)
        {
            ErrorUtilities.VerifyThrowArgumentOutOfRange(numberOfLevelsToRemove > 0, "what are you doing passing a negative number to this function??");

            string fixedPath = null;
            if (path != null)
            {
                // Record whether we had a slash or not so that we can tack it back on if necessary
                var endedWithASlash = path.EndsWith(Path.DirectorySeparatorChar.ToString(), StringComparison.Ordinal)
                                      || path.EndsWith(
                                          Path.AltDirectorySeparatorChar.ToString(),
                                          StringComparison.Ordinal);

                DirectoryInfo fixedPathInfo = new DirectoryInfo(path);
                for (int i = 0; i < numberOfLevelsToRemove; i++)
                {
                    if (fixedPathInfo != null && fixedPathInfo.Parent != null)
                    {
                        fixedPathInfo = fixedPathInfo.Parent;
                    }
                }

                if (fixedPathInfo != null)
                {
                    fixedPath = fixedPathInfo.FullName;
                }

                if (fixedPath != null && endedWithASlash)
                {
                    fixedPath = fixedPath + Path.DirectorySeparatorChar;
                }
            }

            return fixedPath;
        }

        /// <summary>
        /// Look up the path to the build tools directory for the requested ToolsVersion in the .exe.config file of this executable 
        /// </summary>
        private static string GetPathToBuildToolsFromEnvironment(DotNetFrameworkArchitecture architecture)
        {
<<<<<<< HEAD
            string toolPath = null;

#if FEATURE_SYSTEM_CONFIGURATION
            if (ToolsetConfigurationReaderHelpers.ConfigurationFileMayHaveToolsets())
=======
            switch (architecture)
>>>>>>> ff5b487b
            {
                case DotNetFrameworkArchitecture.Bitness64:
                    return BuildEnvironmentHelper.Instance.MSBuildToolsDirectory64;
                case DotNetFrameworkArchitecture.Bitness32:
                    return BuildEnvironmentHelper.Instance.MSBuildToolsDirectory32;
                default:
                    return BuildEnvironmentHelper.Instance.CurrentMSBuildToolsDirectory;
            }
<<<<<<< HEAD
#endif

            return toolPath;
=======
>>>>>>> ff5b487b
        }

#if FEATURE_WIN32_REGISTRY
        /// <summary>
        /// Look up the path to the build tools directory in the registry for the requested ToolsVersion and requested architecture  
        /// </summary>
        private static string GetPathToBuildToolsFromRegistry(string toolsVersion, DotNetFrameworkArchitecture architecture)
        {
            string toolsVersionSpecificKey = ToolsVersionsRegistryPath + "\\" + toolsVersion;

            RegistryView view = RegistryView.Default;

            switch (architecture)
            {
                case DotNetFrameworkArchitecture.Bitness32:
                    view = RegistryView.Registry32;
                    break;
                case DotNetFrameworkArchitecture.Bitness64:
                    view = RegistryView.Registry64;
                    break;
                case DotNetFrameworkArchitecture.Current:
                    view = RegistryView.Default;
                    break;
            }

            string toolsPath = FindRegistryValueUnderKey(toolsVersionSpecificKey, MSBuildConstants.ToolsPath, view);
            return toolsPath;
        }
#endif

        #endregion // Internal methods

        #region Private methods

        /// <summary>
        /// Will return the path to the dot net framework reference assemblies if they exist under the program files\reference assembies\microsoft\framework directory
        /// or null if the directory does not exist.
        /// </summary>
        private static string GenerateReferenceAssemblyDirectory(string versionPrefix)
        {
            string programFilesReferenceAssemblyDirectory = Path.Combine(programFilesReferenceAssemblyLocation, versionPrefix);
            string referenceAssemblyDirectory = null;

            if (Directory.Exists(programFilesReferenceAssemblyDirectory))
            {
                referenceAssemblyDirectory = programFilesReferenceAssemblyDirectory;
            }

            return referenceAssemblyDirectory;
        }

#if FEATURE_WIN32_REGISTRY
        /// <summary>
        /// Look for the given registry value under the given key.
        /// </summary>
        private static string FindRegistryValueUnderKey
        (
            string registryBaseKeyName,
            string registryKeyName,
            RegistryView registryView = RegistryView.Default)
        {
            using (RegistryKey baseKey = RegistryKey.OpenBaseKey(RegistryHive.LocalMachine, registryView))
            using (RegistryKey subKey = baseKey.OpenSubKey(registryBaseKeyName))
            {
                return subKey?.GetValue(registryKeyName)?.ToString();
            }
        }
#endif

        private static VisualStudioSpec GetVisualStudioSpec(Version version)
        {
            ErrorUtilities.VerifyThrowArgument(s_visualStudioSpecDict.ContainsKey(version), "FrameworkLocationHelper.UnsupportedVisualStudioVersion", version);
            return s_visualStudioSpecDict[version];
        }

        private static DotNetFrameworkSpec GetDotNetFrameworkSpec(Version version)
        {
            ErrorUtilities.VerifyThrowArgument(s_dotNetFrameworkSpecDict.ContainsKey(version), "FrameworkLocationHelper.UnsupportedFrameworkVersion", version);
            return s_dotNetFrameworkSpecDict[version];
        }

        /// <summary>
        /// Helper method to create an instance of <see cref="DotNetFrameworkSpec"/> for .net v4.x,
        /// because most of attributes are the same for v4.x versions.
        /// </summary>
        /// <param name="version">.net framework version.</param>
        /// <param name="visualStudioVersion">Version of Visual Studio</param>
        /// <returns></returns>
        private static DotNetFrameworkSpec CreateDotNetFrameworkSpecForV4(Version version, Version visualStudioVersion)
        {
            return new DotNetFrameworkSpec(
                version,
                dotNetFrameworkRegistryKey: dotNetFrameworkSetupRegistryPath + "\\v4\\Full",
                dotNetFrameworkSetupRegistryInstalledName: "Install",
                dotNetFrameworkVersionFolderPrefix: NativeMethodsShared.IsWindows ? "v4.0" : "v4.5",
                dotNetFrameworkSdkRegistryToolsKey: "WinSDK-NetFx40Tools-x86",
                dotNetFrameworkSdkRegistryInstallationFolderName: "InstallationFolder",
                hasMSBuild: true,
                visualStudioVersion: visualStudioVersion);
        }

        private static void RedirectVersionsIfNecessary(ref Version dotNetFrameworkVersion, ref Version visualStudioVersion)
        {
            if (dotNetFrameworkVersion == dotNetFrameworkVersion45 && visualStudioVersion == visualStudioVersion100)
            {
                // There is no VS10 equivalent -- so just return the VS11 version
                visualStudioVersion = visualStudioVersion110;
                return;
            }

            if (dotNetFrameworkVersion == dotNetFrameworkVersion35 && visualStudioVersion > visualStudioVersion110)
            {
                // Fall back to Dev11 location -- 3.5 tools MSI was reshipped unchanged, so there 
                // essentially are no 12-specific 3.5 tools. 
                visualStudioVersion = visualStudioVersion110;
                return;
            }
        }

#if FEATURE_SYSTEM_CONFIGURATION
        /// <summary>
        /// Reads the application configuration file.
        /// </summary>
        private static Configuration ReadApplicationConfiguration()
        {
            var msbuildExeConfig = BuildEnvironmentHelper.Instance.CurrentMSBuildConfigurationFile;

            // When running from the command-line or from VS, use the msbuild.exe.config file
            if (!BuildEnvironmentHelper.Instance.RunningTests && File.Exists(msbuildExeConfig))
            {
                var configFile = new ExeConfigurationFileMap { ExeConfigFilename = msbuildExeConfig };
                return ConfigurationManager.OpenMappedExeConfiguration(configFile, ConfigurationUserLevel.None);
            }

            // When running tests or the expected config file doesn't exist, fall-back to default
            return ConfigurationManager.OpenExeConfiguration(ConfigurationUserLevel.None);
        }
#endif

        #endregion

        private class VisualStudioSpec
        {
            /// <summary>
            /// The key in registry to indicate the corresponding .net framework in this visual studio.
            /// i.e. 'v8.0A' for VS11.
            /// </summary>
            private readonly string _dotNetFrameworkSdkRegistryKey;

            public VisualStudioSpec(
                Version version,
                string dotNetFrameworkSdkRegistryKey,
                string windowsSdkRegistryKey,
                string windowsSdkRegistryInstallationFolderName,
                Version[] supportedDotNetFrameworkVersions)
            {
                Version = version;
                _dotNetFrameworkSdkRegistryKey = dotNetFrameworkSdkRegistryKey;
                WindowsSdkRegistryKey = windowsSdkRegistryKey;
                WindowsSdkRegistryInstallationFolderName = windowsSdkRegistryInstallationFolderName;
                SupportedDotNetFrameworkVersions = supportedDotNetFrameworkVersions;
            }

            /// <summary>
            /// The version of this visual studio.
            /// </summary>
            public Version Version { get; }

            /// <summary>
            /// The list of supported .net framework versions in this visual studio.
            /// </summary>
            public Version[] SupportedDotNetFrameworkVersions { get; }

            /// <summary>
            /// The key in registry to indicate the corresponding windows sdk, i.e. "v8.0" for VS11.
            /// </summary>
            public string WindowsSdkRegistryKey { get; }

            /// <summary>
            /// The name in registry to indicate the sdk installation folder path, i.e. "InstallationFolder" for windows v8.0.
            /// </summary>
            public string WindowsSdkRegistryInstallationFolderName { get; }

            /// <summary>
            /// The key in the registry to indicate the corresponding .net framework in this visual studio.
            /// i.e. 'v8.0A' for VS11.
            /// </summary>
            public string GetDotNetFrameworkSdkRegistryKey(Version dotNetSdkVersion)
            {
                string sdkVersionFolder = "4.6"; // Default for back-compat

                // Framework 4.6.1 
                if (dotNetSdkVersion == dotNetFrameworkVersion461)
                {
                    sdkVersionFolder = "4.6.1";
                }
                else if (dotNetSdkVersion == dotNetFrameworkVersion462)
                {
                    sdkVersionFolder = "4.6.2";
                }

                // If the path is formatted to include a version number if we need to include that.
                // (e.g. NETFXSDK\{0} should be NETFXSDK\4.6 or NETFXSDK\4.6.1)
                // Note: before VS2015 this key was the same per instance of VS and didn't need to change.
                // In that case the string will not contain a format item and will not be modified.
                return string.Format(_dotNetFrameworkSdkRegistryKey, sdkVersionFolder);
            }
        }

        private class DotNetFrameworkSpec
        {
            private const string HKLM = "HKEY_LOCAL_MACHINE";
            private const string MicrosoftSDKsRegistryKey = @"SOFTWARE\Microsoft\Microsoft SDKs";

            /// <summary>
            /// The registry key of this .net framework, i.e. "SOFTWARE\Microsoft\NET Framework Setup\NDP\v4\Full" for .net v4.5.
            /// </summary>
            private readonly string _dotNetFrameworkRegistryKey;

            /// <summary>
            /// The name in registry to indicate that this .net framework is installed, i.e. "Install" for .net v4.5.
            /// </summary>
            private readonly string _dotNetFrameworkSetupRegistryInstalledName;

            /// <summary>
            /// The key in registry to indicate the sdk tools folder, i.e. "WinSDK-NetFx40Tools-x86" for .net v4.5.
            /// </summary>
            private readonly string _dotNetFrameworkSdkRegistryToolsKey;

            /// <summary>
            /// The version of visual studio that shipped with this .net framework.
            /// </summary>
            private readonly Version _visualStudioVersion;

            /// <summary>
            /// Does this .net framework include MSBuild?
            /// </summary>
            private readonly bool _hasMsBuild;

            /// <summary>
            /// Cached paths of .net framework on different architecture.
            /// </summary>
            private readonly ConcurrentDictionary<DotNetFrameworkArchitecture, string> _pathsToDotNetFramework;

            /// <summary>
            /// Cached paths of .net framework sdk tools folder path on different visual studio version.
            /// </summary>
            private readonly ConcurrentDictionary<Version, string> _pathsToDotNetFrameworkSdkTools;

#if FEATURE_WIN32_REGISTRY
            /// <summary>
            /// Cached path of the corresponding windows sdk.
            /// </summary>
            private string _pathToWindowsSdk;
#endif

            /// <summary>
            /// Cached path of .net framework reference assemblies.
            /// </summary>
            protected string _pathToDotNetFrameworkReferenceAssemblies;

            public DotNetFrameworkSpec(
                Version version,
                string dotNetFrameworkRegistryKey,
                string dotNetFrameworkSetupRegistryInstalledName,
                string dotNetFrameworkVersionFolderPrefix,
                string dotNetFrameworkSdkRegistryToolsKey,
                string dotNetFrameworkSdkRegistryInstallationFolderName,
                bool hasMSBuild = true,
                Version visualStudioVersion = null)
            {
                this.Version = version;
                this._visualStudioVersion = visualStudioVersion;
                this._dotNetFrameworkRegistryKey = dotNetFrameworkRegistryKey;
                this._dotNetFrameworkSetupRegistryInstalledName = dotNetFrameworkSetupRegistryInstalledName;
                this.DotNetFrameworkFolderPrefix = dotNetFrameworkVersionFolderPrefix;
                this._dotNetFrameworkSdkRegistryToolsKey = dotNetFrameworkSdkRegistryToolsKey;
                this.DotNetFrameworkSdkRegistryInstallationFolderName = dotNetFrameworkSdkRegistryInstallationFolderName;
                this._hasMsBuild = hasMSBuild;
                this._pathsToDotNetFramework = new ConcurrentDictionary<DotNetFrameworkArchitecture, string>();
                this._pathsToDotNetFrameworkSdkTools = new ConcurrentDictionary<Version, string>();
            }

            /// <summary>
            /// The version of this .net framework.
            /// </summary>
            public Version Version { get; }

            /// <summary>
            /// The name in registry to indicate the sdk installation folder path, i.e. "InstallationFolder" for .net v4.5.
            /// </summary>
            public string DotNetFrameworkSdkRegistryInstallationFolderName { get; }

            /// <summary>
            /// Folder prefix, i.e. v4.0 for .net v4.5.
            /// </summary>
            public string DotNetFrameworkFolderPrefix { get; }

            /// <summary>
            /// Get the FrameworkName for this version of the .NET Framework.
            /// </summary>
            private FrameworkName FrameworkName => new FrameworkName(dotNetFrameworkIdentifier, this.Version);

            /// <summary>
            /// Gets the full registry key of this .net framework Sdk for the given visual studio version.
            /// i.e. "HKEY_LOCAL_MACHINE\SOFTWARE\Microsoft\Microsoft SDKs\Windows\v8.0A\WinSDK-NetFx40Tools-x86" for .net v4.5 on VS11.
            /// </summary>
            public virtual string GetDotNetFrameworkSdkRootRegistryKey(VisualStudioSpec visualStudioSpec)
            {
                return string.Join(@"\", HKLM, MicrosoftSDKsRegistryKey, visualStudioSpec.GetDotNetFrameworkSdkRegistryKey(Version), _dotNetFrameworkSdkRegistryToolsKey);
            }

            /// <summary>
            /// Gets the full path of .net framework for the given architecture.
            /// </summary>
            public virtual string GetPathToDotNetFramework(DotNetFrameworkArchitecture architecture)
            {
#if !FEATURE_INSTALLED_MSBUILD
                return null;
#else
                string cachedPath;
                if (this._pathsToDotNetFramework.TryGetValue(architecture, out cachedPath))
                {
                    return cachedPath;
                }

                // Otherwise, check to see if we're even installed.  If not, return null -- no point in setting the static 
                // variables to null when that's what they are already.  
                if (NativeMethodsShared.IsWindows)
                {
                    if (!CheckForFrameworkInstallation(
                            this.dotNetFrameworkRegistryKey,
                            this.dotNetFrameworkSetupRegistryInstalledName))
                    {
                        return null;
                    }
                }

                // We're installed and we haven't found this framework path yet -- so find it!
                string generatedPathToDotNetFramework =
                                FindDotNetFrameworkPath(
                                    Path.GetDirectoryName(typeof(object).Module.FullyQualifiedName),
                                    this.DotNetFrameworkFolderPrefix,
                                    Directory.Exists,
                                    Directory.GetDirectories,
                                    architecture);

                // .net was improperly uninstalled: msbuild.exe isn't there
                if (this._hasMSBuild &&
                    generatedPathToDotNetFramework != null &&
                    !File.Exists(Path.Combine(generatedPathToDotNetFramework, NativeMethodsShared.IsWindows ? "MSBuild.exe" : "mcs.exe")))
                {
                    return null;
                }

                if (!string.IsNullOrEmpty(generatedPathToDotNetFramework))
                {
                    _pathsToDotNetFramework[architecture] = generatedPathToDotNetFramework;
                }

                return generatedPathToDotNetFramework;
#endif
            }

            /// <summary>
            /// Gets the full path of .net framework sdk tools for the given visual studio version.
            /// i.e. "C:\Program Files (x86)\Microsoft SDKs\Windows\v8.0A\bin\NETFX 4.0 Tools\" for .net v4.5 on VS11.
            /// </summary>
            public virtual string GetPathToDotNetFrameworkSdkTools(VisualStudioSpec visualStudioSpec)
            {
                string cachedPath;
                if (this._pathsToDotNetFrameworkSdkTools.TryGetValue(visualStudioSpec.Version, out cachedPath))
                {
                    return cachedPath;
                }

                string generatedPathToDotNetFrameworkSdkTools = null;

                if (NativeMethodsShared.IsUnixLike)
                {
                    string frameworkPath = NativeMethodsShared.FrameworkBasePath;
                    if (!string.IsNullOrEmpty(frameworkPath))
                    {
                        frameworkPath = Path.Combine(frameworkPath, this.Version.ToString());
                    }

                    if (!string.IsNullOrEmpty(frameworkPath) && Directory.Exists(frameworkPath))
                    {
                        generatedPathToDotNetFrameworkSdkTools = frameworkPath;
                    }
                }
#if FEATURE_WIN32_REGISTRY
                else
                {
                    string registryPath = string.Join(
                                              @"\",
                                              MicrosoftSDKsRegistryKey,
                                              visualStudioSpec.GetDotNetFrameworkSdkRegistryKey(Version),
                                              this.dotNetFrameworkSdkRegistryToolsKey);

                    // For the Dev10 SDK, we check the registry that corresponds to the current process' bitness, rather than
                    // always the 32-bit one the way we do for Dev11 and onward, since that's what we did in Dev10 as well.
                    // As of Dev11, the SDK reg keys are installed in the 32-bit registry. 
                    RegistryView registryView = visualStudioSpec.Version == visualStudioVersion100 ? RegistryView.Default : RegistryView.Registry32;

                    generatedPathToDotNetFrameworkSdkTools = FindRegistryValueUnderKey(
                        registryPath,
                        this.dotNetFrameworkSdkRegistryInstallationFolderName,
                        registryView);

                    if (string.IsNullOrEmpty(generatedPathToDotNetFrameworkSdkTools))
                    {
                        // Fallback mechanisms.

                        // Try to find explicit fallback rule.
                        // i.e. v4.5.1 on VS12 fallbacks to v4.5 on VS12.
                        bool foundExplicitRule = false;
                        for (int i = 0; i < s_explicitFallbackRulesForPathToDotNetFrameworkSdkTools.GetLength(0); ++i)
                        {
                            var trigger = s_explicitFallbackRulesForPathToDotNetFrameworkSdkTools[i, 0];
                            if (trigger.Item1 == this.version && trigger.Item2 == visualStudioSpec.Version)
                            {
                                foundExplicitRule = true;
                                var fallback = s_explicitFallbackRulesForPathToDotNetFrameworkSdkTools[i, 1];
                                generatedPathToDotNetFrameworkSdkTools = FallbackToPathToDotNetFrameworkSdkToolsInPreviousVersion(
                                    fallback.Item1,
                                    fallback.Item2);
                                break;
                            }
                        }

                        // Otherwise, fallback to previous VS.
                        // i.e. fallback to v110 if the current visual studio version is v120.
                        if (!foundExplicitRule)
                        {
                            int index = Array.IndexOf(s_visualStudioSpecs, visualStudioSpec);
                            if (index > 0)
                            {
                                // The items in the array "visualStudioSpecs" must be ordered by version. That would allow us to fallback to the previous visual studio version easily.
                                VisualStudioSpec fallbackVisualStudioSpec = s_visualStudioSpecs[index - 1];
                                generatedPathToDotNetFrameworkSdkTools = FallbackToPathToDotNetFrameworkSdkToolsInPreviousVersion(
                                    this.version,
                                    fallbackVisualStudioSpec.Version);
                            }
                        }
                    }
                }
#endif
                if (string.IsNullOrEmpty(generatedPathToDotNetFrameworkSdkTools))
                {
                    // Fallback to "default" ultimately.
                    generatedPathToDotNetFrameworkSdkTools = FallbackToDefaultPathToDotNetFrameworkSdkTools(this.Version);
                }

                if (!string.IsNullOrEmpty(generatedPathToDotNetFrameworkSdkTools))
                {
                    this._pathsToDotNetFrameworkSdkTools[visualStudioSpec.Version] = generatedPathToDotNetFrameworkSdkTools;
                }

                return generatedPathToDotNetFrameworkSdkTools;
            }

            /// <summary>
            /// Gets the full path of .net framework sdk.
            /// i.e. "C:\Program Files (x86)\Microsoft SDKs\Windows\v8.0A\" for .net v4.5 on VS11.
            /// </summary>
            public virtual string GetPathToDotNetFrameworkSdk(VisualStudioSpec visualStudioSpec)
            {
                string pathToBinRoot = this.GetPathToDotNetFrameworkSdkTools(visualStudioSpec);
                if (NativeMethodsShared.IsWindows)
                {
                    pathToBinRoot = RemoveDirectories(pathToBinRoot, 2);
                }

                return pathToBinRoot;
            }

            /// <summary>
            /// Gets the full path of reference assemblies folder.
            /// i.e. "C:\Program Files (x86)\Reference Assemblies\Microsoft\Framework\.NETFramework\v4.5\" for .net v4.5.
            /// </summary>
            public virtual string GetPathToDotNetFrameworkReferenceAssemblies()
            {
                if (this._pathToDotNetFrameworkReferenceAssemblies == null)
                {
                    // when a user requests the 40 reference assembly path we don't need to read the redist list because we will not be chaining so we may as well just
                    // generate the path and save us some time.
                    string referencePath = GenerateReferenceAssemblyPath(FrameworkLocationHelper.programFilesReferenceAssemblyLocation, this.FrameworkName);
                    if (Directory.Exists(referencePath))
                    {
                        this._pathToDotNetFrameworkReferenceAssemblies = FileUtilities.EnsureTrailingSlash(referencePath);
                    }
                }

                return this._pathToDotNetFrameworkReferenceAssemblies;
            }

            /// <summary>
            /// Gets the full path of the corresponding windows sdk shipped with this .net framework.
            /// i.e. "C:\Program Files (x86)\Windows Kits\8.0\" for v8.0 (shipped with .net v4.5 and VS11).
            /// </summary>
            public virtual string GetPathToWindowsSdk()
            {
#if FEATURE_WIN32_REGISTRY
                if (this._pathToWindowsSdk == null)
                {
                    ErrorUtilities.VerifyThrowArgument(this._visualStudioVersion != null, "FrameworkLocationHelper.UnsupportedFrameworkVersionForWindowsSdk", this.Version);

                    var visualStudioSpec = GetVisualStudioSpec(this._visualStudioVersion);

                    if (string.IsNullOrEmpty(visualStudioSpec.WindowsSdkRegistryKey) || string.IsNullOrEmpty(visualStudioSpec.WindowsSdkRegistryInstallationFolderName))
                    {
                        ErrorUtilities.ThrowArgument("FrameworkLocationHelper.UnsupportedFrameworkVersionForWindowsSdk", this.Version);
                    }

                    string registryPath = string.Join(@"\", MicrosoftSDKsRegistryKey, "Windows", visualStudioSpec.WindowsSdkRegistryKey);

                    // As of Dev11, the SDK reg keys are installed in the 32-bit registry. 
                    this._pathToWindowsSdk = FindRegistryValueUnderKey(
                        registryPath,
                        visualStudioSpec.WindowsSdkRegistryInstallationFolderName,
                        RegistryView.Registry32);
                }
                return this._pathToWindowsSdk;
#else
                return null;
#endif
            }

            private static string FallbackToPathToDotNetFrameworkSdkToolsInPreviousVersion(Version dotNetFrameworkVersion, Version visualStudioVersion)
            {
                VisualStudioSpec visualStudioSpec;
                DotNetFrameworkSpec dotNetFrameworkSpec;
                if (s_visualStudioSpecDict.TryGetValue(visualStudioVersion, out visualStudioSpec)
                    && s_dotNetFrameworkSpecDict.TryGetValue(dotNetFrameworkVersion, out dotNetFrameworkSpec)
                    && visualStudioSpec.SupportedDotNetFrameworkVersions.Contains(dotNetFrameworkVersion))
                {
                    return dotNetFrameworkSpec.GetPathToDotNetFrameworkSdkTools(visualStudioSpec);
                }

                return null;
            }

            private static string FallbackToDefaultPathToDotNetFrameworkSdkTools(Version dotNetFrameworkVersion)
            {
                if (dotNetFrameworkVersion.Major == 4)
                {
                    return PathToV4ToolsInFallbackDotNetFrameworkSdk;
                }

                if (dotNetFrameworkVersion == dotNetFrameworkVersion35)
                {
                    return PathToV35ToolsInFallbackDotNetFrameworkSdk;
                }

                return null;
            }
        }

        /// <summary>
        /// Specialized implementation for legacy .net framework v1.1 and v2.0.
        /// </summary>
        private class DotNetFrameworkSpecLegacy : DotNetFrameworkSpec
        {
#if FEATURE_WIN32_REGISTRY
            private string _pathToDotNetFrameworkSdkTools;
#endif

            public DotNetFrameworkSpecLegacy(
                Version version,
                string dotNetFrameworkRegistryKey,
                string dotNetFrameworkSetupRegistryInstalledName,
                string dotNetFrameworkVersionFolderPrefix,
                string dotNetFrameworkSdkRegistryInstallationFolderName,
                bool hasMSBuild)
                : base(version,
                      dotNetFrameworkRegistryKey,
                      dotNetFrameworkSetupRegistryInstalledName,
                      dotNetFrameworkVersionFolderPrefix,
                      null,
                      dotNetFrameworkSdkRegistryInstallationFolderName,
                      hasMSBuild)
            {
            }

            /// <summary>
            /// Gets the full registry key of this .net framework Sdk for the given visual studio version.
            /// i.e. "HKEY_LOCAL_MACHINE\SOFTWARE\Microsoft\.NETFramework" for v1.1 and v2.0.
            /// </summary>
            public override string GetDotNetFrameworkSdkRootRegistryKey(VisualStudioSpec visualStudioSpec)
            {
                return fullDotNetFrameworkRegistryKey;
            }

            /// <summary>
            /// Gets the full path of .net framework sdk tools for the given visual studio version.
            /// </summary>
            public override string GetPathToDotNetFrameworkSdkTools(VisualStudioSpec visualStudioSpec)
            {
#if FEATURE_WIN32_REGISTRY
                if (_pathToDotNetFrameworkSdkTools == null)
                {
                    _pathToDotNetFrameworkSdkTools = FindRegistryValueUnderKey(
                        dotNetFrameworkRegistryPath,
                        this.DotNetFrameworkSdkRegistryInstallationFolderName);
                }

                return _pathToDotNetFrameworkSdkTools;
#else
                return null;
#endif
            }

            /// <summary>
            /// Gets the full path of .net framework sdk, which is the full path of .net framework sdk tools for v1.1 and v2.0.
            /// </summary>
            public override string GetPathToDotNetFrameworkSdk(VisualStudioSpec visualStudioSpec)
            {
                return this.GetPathToDotNetFrameworkSdkTools(visualStudioSpec);
            }

            /// <summary>
            /// Gets the full path of reference assemblies folder, which is the full path of .net framework for v1.1 and v2.0.
            /// </summary>
            public override string GetPathToDotNetFrameworkReferenceAssemblies()
            {
                return this.GetPathToDotNetFramework(DotNetFrameworkArchitecture.Current);
            }
        }

        /// <summary>
        /// Specialized implementation for legacy .net framework v3.0 and v3.5.
        /// </summary>
        private class DotNetFrameworkSpecV3 : DotNetFrameworkSpec
        {
            public DotNetFrameworkSpecV3(
                Version version,
                string dotNetFrameworkRegistryKey,
                string dotNetFrameworkSetupRegistryInstalledName,
                string dotNetFrameworkVersionFolderPrefix,
                string dotNetFrameworkSdkRegistryToolsKey,
                string dotNetFrameworkSdkRegistryInstallationFolderName,
                bool hasMSBuild)
                : base(version,
                      dotNetFrameworkRegistryKey,
                      dotNetFrameworkSetupRegistryInstalledName,
                      dotNetFrameworkVersionFolderPrefix,
                      dotNetFrameworkSdkRegistryToolsKey,
                      dotNetFrameworkSdkRegistryInstallationFolderName,
                      hasMSBuild)
            {
            }

            /// <summary>
            /// Gets the full path of .net framework sdk.
            /// i.e. "C:\Program Files (x86)\Microsoft SDKs\Windows\v7.0A\" for .net v3.5 on VS11.
            /// </summary>
            public override string GetPathToDotNetFrameworkSdk(VisualStudioSpec visualStudioSpec)
            {
                string pathToBinRoot = this.GetPathToDotNetFrameworkSdkTools(visualStudioSpec);
                pathToBinRoot = RemoveDirectories(pathToBinRoot, 1);
                return pathToBinRoot;
            }

            /// <summary>
            /// Gets the full path of reference assemblies folder.
            /// i.e. "C:\Program Files (x86)\Reference Assemblies\Microsoft\Framework\v3.5\" for v3.5.
            /// </summary>
            public override string GetPathToDotNetFrameworkReferenceAssemblies()
            {
                if (this._pathToDotNetFrameworkReferenceAssemblies== null)
                {
#if FEATURE_WIN32_REGISTRY
                    this._pathToDotNetFrameworkReferenceAssemblies = FindRegistryValueUnderKey(
                        dotNetFrameworkAssemblyFoldersRegistryPath + "\\" + this.dotNetFrameworkFolderPrefix,
                        referenceAssembliesRegistryValueName);
#endif

                    if (this._pathToDotNetFrameworkReferenceAssemblies == null)
                    {
                        this._pathToDotNetFrameworkReferenceAssemblies = GenerateReferenceAssemblyDirectory(this.DotNetFrameworkFolderPrefix);
                    }
                }

                return this._pathToDotNetFrameworkReferenceAssemblies;
            }
        }
    }
}<|MERGE_RESOLUTION|>--- conflicted
+++ resolved
@@ -876,28 +876,16 @@
         /// null otherwise</returns>
         internal static string GeneratePathToBuildToolsForToolsVersion(string toolsVersion, DotNetFrameworkArchitecture architecture)
         {
-<<<<<<< HEAD
-            // Much like when reading toolsets, first check the .exe.config
-            string toolsPath = GetPathToBuildToolsFromConfig(toolsVersion, architecture);
-
+            if (string.Compare(toolsVersion, MSBuildConstants.CurrentToolsVersion, StringComparison.Ordinal) == 0)
+            {
+                return GetPathToBuildToolsFromEnvironment(architecture);
+            }
+
+            string toolsPath = null;
 #if FEATURE_WIN32_REGISTRY
-            if (String.IsNullOrEmpty(toolsPath) && NativeMethodsShared.IsWindows)
-=======
-            if (string.Compare(toolsVersion, MSBuildConstants.CurrentToolsVersion, StringComparison.Ordinal) == 0)
->>>>>>> ff5b487b
-            {
-                return GetPathToBuildToolsFromEnvironment(architecture);
-            }
+            // If we're not looking for the current tools version, try the registry.
+            toolsPath = GetPathToBuildToolsFromRegistry(toolsVersion, architecture);
 #endif
-#if !FEATURE_SYSTEM_CONFIGURATION && !FEATURE_REGISTRY_TOOLSETS
-            if (string.IsNullOrEmpty(toolsPath))
-            {
-                toolsPath = FileUtilities.CurrentExecutableDirectory;
-            }
-#endif
-
-            // If we're not looking for the current tools version, try the registry.
-            var toolsPath = GetPathToBuildToolsFromRegistry(toolsVersion, architecture);
 
             // If all else fails, always use the current environment.
             return toolsPath ?? GetPathToBuildToolsFromEnvironment(architecture);
@@ -991,14 +979,7 @@
         /// </summary>
         private static string GetPathToBuildToolsFromEnvironment(DotNetFrameworkArchitecture architecture)
         {
-<<<<<<< HEAD
-            string toolPath = null;
-
-#if FEATURE_SYSTEM_CONFIGURATION
-            if (ToolsetConfigurationReaderHelpers.ConfigurationFileMayHaveToolsets())
-=======
             switch (architecture)
->>>>>>> ff5b487b
             {
                 case DotNetFrameworkArchitecture.Bitness64:
                     return BuildEnvironmentHelper.Instance.MSBuildToolsDirectory64;
@@ -1007,12 +988,6 @@
                 default:
                     return BuildEnvironmentHelper.Instance.CurrentMSBuildToolsDirectory;
             }
-<<<<<<< HEAD
-#endif
-
-            return toolPath;
-=======
->>>>>>> ff5b487b
         }
 
 #if FEATURE_WIN32_REGISTRY
