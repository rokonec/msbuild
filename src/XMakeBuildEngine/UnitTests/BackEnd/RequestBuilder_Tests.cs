--- conflicted
+++ resolved
@@ -1,4 +1,4 @@
-﻿// Copyright (c) Microsoft. All rights reserved.
+// Copyright (c) Microsoft. All rights reserved.
 // Licensed under the MIT license. See LICENSE file in the project root for full license information.
 
 using System;
@@ -9,10 +9,6 @@
 using System.Text.RegularExpressions;
 using System.Threading;
 using System.IO;
-<<<<<<< HEAD
-using NUnit.Framework;
-=======
->>>>>>> 3f8a403e
 using Microsoft.Build.Framework;
 using Microsoft.Build.BackEnd;
 using Microsoft.Build.BackEnd.Logging;
@@ -29,12 +25,7 @@
     using InvalidProjectFileException = Microsoft.Build.Exceptions.InvalidProjectFileException;
     using System.Threading.Tasks;
 
-<<<<<<< HEAD
-    [TestFixture]
-    public class RequestBuilder_Tests
-=======
     public class RequestBuilder_Tests : IDisposable
->>>>>>> 3f8a403e
     {
         private AutoResetEvent _newBuildRequestsEvent;
         private BuildRequestEntry _newBuildRequests_Entry;
@@ -51,12 +42,7 @@
         {
         }
 
-<<<<<<< HEAD
-        [SetUp]
-        public void SetUp()
-=======
         public RequestBuilder_Tests()
->>>>>>> 3f8a403e
         {
             _nodeRequestId = 1;
             _host = new MockHost();
@@ -73,28 +59,13 @@
             _requestBuilder.OnNewBuildRequests += this.NewBuildRequestsCallback;
         }
 
-<<<<<<< HEAD
-        [TearDown]
-        public void TearDown()
-=======
         public void Dispose()
->>>>>>> 3f8a403e
         {
             ((IBuildComponent)_requestBuilder).ShutdownComponent();
             _host = null;
         }
 
-<<<<<<< HEAD
-        [Test]
-        public void TestConstructor()
-        {
-            // The call to Setup will test this.
-        }
-
-        [Test]
-=======
         [Fact]
->>>>>>> 3f8a403e
         public void TestSimpleBuildRequest()
         {
             BuildRequestConfiguration configuration = CreateTestProject(1);
@@ -123,11 +94,7 @@
             }
         }
 
-<<<<<<< HEAD
-        [Test]
-=======
         [Fact]
->>>>>>> 3f8a403e
         public void TestSimpleBuildRequestCancelled()
         {
             BuildRequestConfiguration configuration = CreateTestProject(1);
@@ -159,11 +126,7 @@
             }
         }
 
-<<<<<<< HEAD
-        [Test]
-=======
         [Fact]
->>>>>>> 3f8a403e
         public void TestRequestWithReference()
         {
             BuildRequestConfiguration configuration = CreateTestProject(1);
@@ -202,11 +165,7 @@
             }
         }
 
-<<<<<<< HEAD
-        [Test]
-=======
         [Fact]
->>>>>>> 3f8a403e
         public void TestRequestWithReferenceCancelled()
         {
             BuildRequestConfiguration configuration = CreateTestProject(1);
@@ -248,11 +207,7 @@
             }
         }
 
-<<<<<<< HEAD
-        [Test]
-=======
         [Fact]
->>>>>>> 3f8a403e
         public void TestMissingProjectFile()
         {
             TestTargetBuilder targetBuilder = (TestTargetBuilder)_host.GetComponent(BuildComponentType.TargetBuilder);
