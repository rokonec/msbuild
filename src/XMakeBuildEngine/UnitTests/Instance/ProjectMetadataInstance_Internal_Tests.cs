--- conflicted
+++ resolved
@@ -1,4 +1,4 @@
-﻿// Copyright (c) Microsoft. All rights reserved.
+// Copyright (c) Microsoft. All rights reserved.
 // Licensed under the MIT license. See LICENSE file in the project root for full license information.
 //-----------------------------------------------------------------------
 // </copyright>
@@ -7,10 +7,6 @@
 
 using System.Collections.Generic;
 using Microsoft.Build.Execution;
-<<<<<<< HEAD
-using NUnit.Framework;
-=======
->>>>>>> 3f8a403e
 using System;
 using Microsoft.Build.Evaluation;
 using Microsoft.Build.Construction;
@@ -22,20 +18,12 @@
     /// <summary>
     /// Tests for ProjectMetadataInstance internal members
     /// </summary>
-<<<<<<< HEAD
-    [TestFixture]
-=======
->>>>>>> 3f8a403e
     public class ProjectMetadataInstance_Internal_Tests
     {
         /// <summary>
         /// Cloning
         /// </summary>
-<<<<<<< HEAD
-        [Test]
-=======
         [Fact]
->>>>>>> 3f8a403e
         public void DeepClone()
         {
             ProjectMetadataInstance metadata = GetMetadataInstance();
@@ -50,11 +38,7 @@
         /// <summary>
         /// Tests serialization
         /// </summary>
-<<<<<<< HEAD
-        [Test]
-=======
         [Fact]
->>>>>>> 3f8a403e
         public void Serialization()
         {
             ProjectMetadataInstance metadata = new ProjectMetadataInstance("m1", "v1", false);
