﻿using System;
using System.Collections.Generic;
using System.IO;
using System.Linq;
using System.Reflection;
using System.Text;
using System.Threading.Tasks;
using Microsoft.Build.Evaluation;
using Microsoft.Build.Shared;
using Xunit;

namespace Microsoft.Build.Engine.UnitTests
{
    public class BuildEnvironmentHelper_Tests
    {
        [Fact]
        public void GetExecutablePath()
        {
            // This test will fail when CurrentDirectory is changed in another test. We will change it here
            // to the path to Microsoft.Build.dll (debug build output folder). This is what it *should* be
            // anyway.
            var msbuildPath = Path.GetDirectoryName(AssemblyUtilities.GetAssemblyLocation(typeof(Project).GetTypeInfo().Assembly));
            Directory.SetCurrentDirectory(msbuildPath);

            string path = Path.Combine(Directory.GetCurrentDirectory(), "msbuild.exe").ToLowerInvariant();
            string configPath = BuildEnvironmentHelper.Instance.CurrentMSBuildConfigurationFile.ToLowerInvariant();
            string directoryName = BuildEnvironmentHelper.Instance.CurrentMSBuildToolsDirectory.ToLowerInvariant();
            string executablePath = BuildEnvironmentHelper.Instance.CurrentMSBuildExePath.ToLowerInvariant();

            Assert.Equal(configPath, executablePath + ".config");
            Assert.Equal(path, executablePath);
            Assert.Equal(directoryName, Path.GetDirectoryName(path));
        }

        [Fact]
        public void FindBuildEnvironmentByEnvironmentVariable()
        {
            using (var env = new EmptyBuildEnviroment())
            {
                var path = env.BuildDirectory;
                var msBuildPath = Path.Combine(path, "msbuild.exe");
                var msBuildConfig = Path.Combine(path, "msbuild.exe.config");

                Environment.SetEnvironmentVariable("MSBUILD_EXE_PATH", env.MSBuildExePath);
                BuildEnvironmentHelper.ResetInstance_ForUnitTestsOnly(ReturnNull, ReturnNull, ReturnNull, ReturnNull, ReturnNull);

                Assert.Equal(path, BuildEnvironmentHelper.Instance.CurrentMSBuildToolsDirectory);
                Assert.Equal(msBuildPath, BuildEnvironmentHelper.Instance.CurrentMSBuildExePath);
                Assert.Equal(msBuildConfig, BuildEnvironmentHelper.Instance.CurrentMSBuildConfigurationFile);
                Assert.False(BuildEnvironmentHelper.Instance.RunningInVisualStudio);
                Assert.False(BuildEnvironmentHelper.Instance.RunningTests);
            }
        }

        [Fact]
        public void FindBuildEnvironmentFromCommandLine()
        {
            using (var env = new EmptyBuildEnviroment())
            {
                // All we know about is path to msbuild.exe as the command-line arg[0]
                BuildEnvironmentHelper.ResetInstance_ForUnitTestsOnly(() => env.MSBuildExePath, ReturnNull, ReturnNull, ReturnNull, ReturnNull);

                Assert.Equal(env.BuildDirectory, BuildEnvironmentHelper.Instance.MSBuildToolsDirectory32);
                Assert.Equal(env.BuildDirectory64, BuildEnvironmentHelper.Instance.MSBuildToolsDirectory64);
                Assert.False(BuildEnvironmentHelper.Instance.RunningInVisualStudio);
                Assert.False(BuildEnvironmentHelper.Instance.RunningTests);
            }
        }

        [Fact]
        public void FindBuildEnvironmentFromRunningProcess()
        {
            using (var env = new EmptyBuildEnviroment())
            {
                // All we know about is path to msbuild.exe as the current process
                BuildEnvironmentHelper.ResetInstance_ForUnitTestsOnly(ReturnNull, () => env.MSBuildExePath, ReturnNull, ReturnNull, ReturnNull);

                Assert.Equal(env.BuildDirectory, BuildEnvironmentHelper.Instance.MSBuildToolsDirectory32);
                Assert.Equal(env.BuildDirectory64, BuildEnvironmentHelper.Instance.MSBuildToolsDirectory64);
                Assert.False(BuildEnvironmentHelper.Instance.RunningInVisualStudio);
                Assert.False(BuildEnvironmentHelper.Instance.RunningTests);
            }
        }

        [Fact]
        public void FindBuildEnvironmentFromVisualStudioRoot()
        {
            using (var env = new EmptyBuildEnviroment())
            {
                // All we know about is path to DevEnv.exe
                BuildEnvironmentHelper.ResetInstance_ForUnitTestsOnly(() => env.DevEnvPath, ReturnNull, ReturnNull, ReturnNull, ReturnNull);

                Assert.Equal(env.BuildDirectory, BuildEnvironmentHelper.Instance.MSBuildToolsDirectory32);
                Assert.Equal(env.BuildDirectory64, BuildEnvironmentHelper.Instance.MSBuildToolsDirectory64);
                Assert.Equal(env.TempFolderRoot, BuildEnvironmentHelper.Instance.VisualStudioInstallRootDirectory);
                Assert.True(BuildEnvironmentHelper.Instance.RunningInVisualStudio);
                Assert.False(BuildEnvironmentHelper.Instance.RunningTests);
            }
        }

        [Fact]
        public void BuildEnvironmentDetectsVisualStudioByEnvironment()
        {
            using (var env = new EmptyBuildEnviroment())
            {
                Environment.SetEnvironmentVariable("VSINSTALLDIR", env.TempFolderRoot);
                Environment.SetEnvironmentVariable("VisualStudioVersion", "15.0");
                BuildEnvironmentHelper.ResetInstance_ForUnitTestsOnly();

                Assert.Equal(env.TempFolderRoot, BuildEnvironmentHelper.Instance.VisualStudioInstallRootDirectory);
            }
        }

        [Fact]
        public void BuildEnvironmentDetectsVisualStudioByMSBuildProcess()
        {
            using (var env = new EmptyBuildEnviroment())
            {
                // We only know we're in msbuild.exe, we should still be able to attempt to find Visual Studio
                BuildEnvironmentHelper.ResetInstance_ForUnitTestsOnly(() => env.MSBuildExePath, ReturnNull, ReturnNull, ReturnNull, ReturnNull);

                Assert.Equal(env.TempFolderRoot, BuildEnvironmentHelper.Instance.VisualStudioInstallRootDirectory);
            }
        }

        [Fact]
        public void BuildEnvironmentDetectsVisualStudioByMSBuildProcessAmd64()
        {
            using (var env = new EmptyBuildEnviroment())
            {
                // We only know we're in amd64\msbuild.exe, we should still be able to attempt to find Visual Studio
                BuildEnvironmentHelper.ResetInstance_ForUnitTestsOnly(() => env.MSBuildExePath64, ReturnNull, ReturnNull, ReturnNull, ReturnNull);

                Assert.Equal(env.TempFolderRoot, BuildEnvironmentHelper.Instance.VisualStudioInstallRootDirectory);
            }
        }

#if RUNTIME_TYPE_NETCORE
        [Fact(Skip = "https://github.com/Microsoft/msbuild/issues/669")]
#else
        [Fact]
<<<<<<< HEAD
#endif
=======
        public void BuildEnvironmentDetectsVisualStudioFromSetupInstance()
        {
            using (var env = new EmptyBuildEnviroment())
            {
                // This test has no context to find MSBuild other than Visual Studio root.
                BuildEnvironmentHelper.ResetInstance_ForUnitTestsOnly(ReturnNull, ReturnNull, ReturnNull, ReturnNull,
                    () =>
                        new List<VisualStudioInstance>
                        {
                            new VisualStudioInstance("Invalid path", @"c:\_doesnotexist", new Version("15.0")),
                            new VisualStudioInstance("VS", env.TempFolderRoot, new Version("15.0")),
                        });

                Assert.Equal(env.TempFolderRoot, BuildEnvironmentHelper.Instance.VisualStudioInstallRootDirectory);
            }
        }

        [Fact]
        public void BuildEnvironmentVisualStudioNotFoundWhenVersionMismatch()
        {
            using (var env = new EmptyBuildEnviroment())
            {
                // This test has no context to find MSBuild other than Visual Studio root.
                Assert.Throws<InvalidOperationException>(() =>
                {
                    BuildEnvironmentHelper.ResetInstance_ForUnitTestsOnly(ReturnNull, ReturnNull, ReturnNull, ReturnNull,
                        () =>
                            new List<VisualStudioInstance>
                            {
                                new VisualStudioInstance("Invalid path", @"c:\_doesnotexist", new Version("15.0")),
                                new VisualStudioInstance("VS", env.TempFolderRoot, new Version("14.0")),
                            });
                });
            }
        }

        [Fact]
>>>>>>> 68b96728
        public void BuildEnvironmentDetectsRunningTests()
        {
            Assert.True(BuildEnvironmentHelper.Instance.RunningTests);
            Assert.False(BuildEnvironmentHelper.Instance.RunningInVisualStudio);
        }

        [Fact]
        public void BuildEnvironmentDetectsVisualStudioByProcessName()
        {
            using (var env = new EmptyBuildEnviroment())
            {
                BuildEnvironmentHelper.ResetInstance_ForUnitTestsOnly(() => env.DevEnvPath, ReturnNull, () => env.MSBuildExePath, ReturnNull, ReturnNull);

                Assert.True(BuildEnvironmentHelper.Instance.RunningInVisualStudio);
                Assert.Equal(env.TempFolderRoot, BuildEnvironmentHelper.Instance.VisualStudioInstallRootDirectory);
            }
        }

        [Fact]
        public void BuildEnvironmentDetectsVisualStudioByBlendProcess()
        {
            using (var env = new EmptyBuildEnviroment())
            {
                BuildEnvironmentHelper.ResetInstance_ForUnitTestsOnly(() => env.BlendPath, ReturnNull, () => env.MSBuildExePath, ReturnNull, ReturnNull);

                Assert.True(BuildEnvironmentHelper.Instance.RunningInVisualStudio);
                Assert.Equal(env.TempFolderRoot, BuildEnvironmentHelper.Instance.VisualStudioInstallRootDirectory);
            }
        }

        [Fact]
        public void BuildEnvironmentFindsAmd64()
        {
            using (var env = new EmptyBuildEnviroment())
            {
                Environment.SetEnvironmentVariable("MSBUILD_EXE_PATH", env.MSBuildExePath);
                BuildEnvironmentHelper.ResetInstance_ForUnitTestsOnly();

                Assert.Equal(env.BuildDirectory, BuildEnvironmentHelper.Instance.MSBuildToolsDirectory32);
                Assert.Equal(env.BuildDirectory64, BuildEnvironmentHelper.Instance.MSBuildToolsDirectory64);
            }
        }

        [Fact]
        public void BuildEnvironmentFindsAmd64RunningInAmd64()
        {
            using (var env = new EmptyBuildEnviroment())
            {
                Environment.SetEnvironmentVariable("MSBUILD_EXE_PATH", env.MSBuildExePath64);
                BuildEnvironmentHelper.ResetInstance_ForUnitTestsOnly(ReturnNull, ReturnNull, ReturnNull, ReturnNull, ReturnNull);

                Assert.Equal(env.BuildDirectory, BuildEnvironmentHelper.Instance.MSBuildToolsDirectory32);
                Assert.Equal(env.BuildDirectory64, BuildEnvironmentHelper.Instance.MSBuildToolsDirectory64);
            }
        }

        [Fact]
        public void FindBuildEnvironmentThrowsWhenNotAvailable()
        {
            using (new EmptyBuildEnviroment())
            {
                Assert.Throws<InvalidOperationException>(() => BuildEnvironmentHelper.ResetInstance_ForUnitTestsOnly(ReturnNull, ReturnNull, ReturnNull, ReturnNull, ReturnNull));
            }
        }

        private static string ReturnNull()
        {
            return null;
        }

        private class EmptyBuildEnviroment : IDisposable
        {
            public string TempFolderRoot { get; }

            public string DevEnvPath { get; }

            public string BlendPath { get; }

            public string BuildDirectory { get; }

            public string BuildDirectory64 { get; }

            public string MSBuildExePath => Path.Combine(BuildDirectory, "msbuild.exe");

            public string MSBuildExePath64 => Path.Combine(BuildDirectory64, "msbuild.exe");

            private readonly Dictionary<string, string> _originalEnvironment = new Dictionary<string, string>
            {
                ["MSBUILD_EXE_PATH"] = Environment.GetEnvironmentVariable("MSBUILD_EXE_PATH"),
                ["VSINSTALLDIR"] = Environment.GetEnvironmentVariable("VSINSTALLDIR"),
                ["VisualStudioVersion"] = Environment.GetEnvironmentVariable("VisualStudioVersion"),
            };

            public EmptyBuildEnviroment()
            {
                try
                {
                    var files = new[] { "msbuild.exe", "msbuild.exe.config" };
                    TempFolderRoot = Path.Combine(Path.GetTempPath(), Guid.NewGuid().ToString("N"));
                    BuildDirectory = Path.Combine(TempFolderRoot, "MSBuild", "15.0", "Bin");
                    BuildDirectory64 = Path.Combine(BuildDirectory, "amd64");
                    DevEnvPath = Path.Combine(TempFolderRoot, "Common7", "IDE", "devenv.exe");
                    BlendPath = Path.Combine(TempFolderRoot, "Common7", "IDE", "blend.exe");

                    Directory.CreateDirectory(BuildDirectory);
                    foreach (var file in files)
                    {
                        File.WriteAllText(Path.Combine(BuildDirectory, file), string.Empty);
                    }

                    Directory.CreateDirectory(BuildDirectory64);
                    foreach (var file in files)
                    {
                        File.WriteAllText(Path.Combine(BuildDirectory64, file), string.Empty);
                    }

                    Directory.CreateDirectory(Path.Combine(TempFolderRoot, "Common7", "IDE"));
                    File.WriteAllText(DevEnvPath, string.Empty);
                }
                catch (Exception)
                {
                    FileUtilities.DeleteDirectoryNoThrow(BuildDirectory, true);
                    throw;
                }
            }

            public void Dispose()
            {
                FileUtilities.DeleteDirectoryNoThrow(TempFolderRoot, true);

                foreach (var env in _originalEnvironment)
                    Environment.SetEnvironmentVariable(env.Key, env.Value);

                BuildEnvironmentHelper.ResetInstance_ForUnitTestsOnly();
            }
        }
    }
}<|MERGE_RESOLUTION|>--- conflicted
+++ resolved
@@ -135,19 +135,13 @@
             }
         }
 
-#if RUNTIME_TYPE_NETCORE
-        [Fact(Skip = "https://github.com/Microsoft/msbuild/issues/669")]
-#else
-        [Fact]
-<<<<<<< HEAD
-#endif
-=======
+        [Fact]
         public void BuildEnvironmentDetectsVisualStudioFromSetupInstance()
         {
             using (var env = new EmptyBuildEnviroment())
             {
                 // This test has no context to find MSBuild other than Visual Studio root.
-                BuildEnvironmentHelper.ResetInstance_ForUnitTestsOnly(ReturnNull, ReturnNull, ReturnNull, ReturnNull,
+                BuildEnvironmentHelper.ResetInstance_ForUnitTestsOnly(ReturnNull, ReturnNull, ReturnNull, ReturnNull, ReturnNull,
                     () =>
                         new List<VisualStudioInstance>
                         {
@@ -167,7 +161,7 @@
                 // This test has no context to find MSBuild other than Visual Studio root.
                 Assert.Throws<InvalidOperationException>(() =>
                 {
-                    BuildEnvironmentHelper.ResetInstance_ForUnitTestsOnly(ReturnNull, ReturnNull, ReturnNull, ReturnNull,
+                    BuildEnvironmentHelper.ResetInstance_ForUnitTestsOnly(ReturnNull, ReturnNull, ReturnNull, ReturnNull, ReturnNull,
                         () =>
                             new List<VisualStudioInstance>
                             {
@@ -178,8 +172,11 @@
             }
         }
 
-        [Fact]
->>>>>>> 68b96728
+#if RUNTIME_TYPE_NETCORE
+        [Fact(Skip = "https://github.com/Microsoft/msbuild/issues/669")]
+#else
+        [Fact]
+#endif
         public void BuildEnvironmentDetectsRunningTests()
         {
             Assert.True(BuildEnvironmentHelper.Instance.RunningTests);
