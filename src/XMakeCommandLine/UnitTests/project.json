﻿{
  "dependencies": {
   "xunit": "2.1.0-rc1-build3168",
   },
  "runtimes": {
    "win7-x86": { }
  },
  "frameworks": {
    "net451": {
      "dependencies": {
        "Microsoft.Tpl.Dataflow": "4.5.24",
        "xunit.runner.visualstudio": "2.1.0-rc1-build1124"
      }
    },
    "net46": {
      "dependencies": {
        "Microsoft.Tpl.Dataflow": "4.5.24",
        "System.Runtime.InteropServices.RuntimeInformation": "4.0.0-beta-23213",
        "xunit.runner.visualstudio": "2.1.0-rc1-build1124"
      }
    },
    "dnxcore50": {
      "dependencies": {
        "Microsoft.NETCore": "5.0.0",
        "Microsoft.NETCore.Portable.Compatibility": "1.0.0",
        "System.Console": "4.0.0-beta-23123",
<<<<<<< HEAD
        "System.Diagnostics.TraceSource": "4.0.0-beta-23019",
        "System.Runtime.InteropServices.RuntimeInformation": "4.0.0-beta-23213",
=======
        "System.Runtime": "4.0.20",
        "Microsoft.NETCore.Runtime": "1.0.0",
        "Microsoft.NETCore.TestHost-x86": "1.0.0-beta-23123",
        "System.Runtime.InteropServices.RuntimeInformation": "4.0.0-beta-23213",
        "System.Diagnostics.Process": "4.0.0-beta-23123",
        "System.Threading.Thread": "4.0.0-beta-23123",
>>>>>>> 496bb6ab
        "System.Xml.XmlDocument": "4.0.0",
        "System.Xml.ReaderWriter": "4.0.10",
        "Microsoft.NETCore.Runtime": "1.0.0",
        "Microsoft.NETCore.TestHost-x86": "1.0.0-beta-23123",
        "Microsoft.Win32.Registry": "4.0.0-beta-23127"
      }
    }
  }
}<|MERGE_RESOLUTION|>--- conflicted
+++ resolved
@@ -24,17 +24,12 @@
         "Microsoft.NETCore": "5.0.0",
         "Microsoft.NETCore.Portable.Compatibility": "1.0.0",
         "System.Console": "4.0.0-beta-23123",
-<<<<<<< HEAD
-        "System.Diagnostics.TraceSource": "4.0.0-beta-23019",
-        "System.Runtime.InteropServices.RuntimeInformation": "4.0.0-beta-23213",
-=======
         "System.Runtime": "4.0.20",
         "Microsoft.NETCore.Runtime": "1.0.0",
         "Microsoft.NETCore.TestHost-x86": "1.0.0-beta-23123",
         "System.Runtime.InteropServices.RuntimeInformation": "4.0.0-beta-23213",
         "System.Diagnostics.Process": "4.0.0-beta-23123",
         "System.Threading.Thread": "4.0.0-beta-23123",
->>>>>>> 496bb6ab
         "System.Xml.XmlDocument": "4.0.0",
         "System.Xml.ReaderWriter": "4.0.10",
         "Microsoft.NETCore.Runtime": "1.0.0",
