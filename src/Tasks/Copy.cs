// Copyright (c) Microsoft. All rights reserved.
// Licensed under the MIT license. See LICENSE file in the project root for full license information.

using System;
using System.Collections.Concurrent;
using System.IO;
using System.Collections.Generic;
using System.Threading;
using System.Runtime.InteropServices;
using System.Threading.Tasks.Dataflow;
using Microsoft.Build.Framework;
using Microsoft.Build.Utilities;
using Microsoft.Build.Shared;
using Microsoft.Build.Shared.FileSystem;
using Microsoft.Build.Eventing;

#nullable disable

namespace Microsoft.Build.Tasks
{
    /// <summary>
    /// A task that copies files.
    /// </summary>
    public class Copy : TaskExtension, ICancelableTask
    {
        internal const string AlwaysRetryEnvVar = "MSBUILDALWAYSRETRY";
        internal const string AlwaysOverwriteReadOnlyFilesEnvVar = "MSBUILDALWAYSOVERWRITEREADONLYFILES";

        // Default parallelism determined empirically - times below are in seconds spent in the Copy task building this repo
        // with "build -skiptests -rebuild -configuration Release /ds" (with hack to build.ps1 to disable creating selfhost
        // build for non-selfhost first build; implies first running build in repo to pull packages and create selfhost)
        // and comparing the task timings from the default and selfhost binlogs with different settings for this parallelism
        // number (via env var override). >=3 samples averaged for each number.
        //
        //                            Parallelism: | 1     2     3     4     5     6     8     MaxInt
        // ----------------------------------------+-------------------------------------------------
        // 2-core (4 hyperthreaded) M.2 SSD laptop | 22.3  17.5  13.4  12.6  13.1  9.52  11.3  10.9
        // 12-core (24 HT) SATA2 SSD 2012 desktop  | 15.1  10.2  9.57  7.29  7.64  7.41  7.67  7.79
        // 12-core (24 HT) 1TB spinny disk         | 22.7  15.03 11.1  9.23  11.7  11.1  9.27  11.1
        //
        // However note that since we are relying on synchronous File.Copy() - which will hold threadpool
        // threads at the advantage of performing file copies more quickly in the kernel - we must avoid
        // taking up the whole threadpool esp. when hosted in Visual Studio. IOW we use a specific number
        // instead of int.MaxValue.
        private static readonly int DefaultCopyParallelism = NativeMethodsShared.GetLogicalCoreCount() > 4 ? 6 : 4;

        /// <summary>
        /// Constructor.
        /// </summary>
        public Copy()
        {
            RetryDelayMilliseconds = RetryDelayMillisecondsDefault;

            if (DidNotCopyBecauseOfFileMatch == null)
            {
                CreatesDirectory = Log.GetResourceMessage("Copy.CreatesDirectory");
                DidNotCopyBecauseOfFileMatch = Log.GetResourceMessage("Copy.DidNotCopyBecauseOfFileMatch");
                FileComment = Log.GetResourceMessage("Copy.FileComment");
                HardLinkComment = Log.GetResourceMessage("Copy.HardLinkComment");
                RetryingAsFileCopy = Log.GetResourceMessage("Copy.RetryingAsFileCopy");
                RetryingAsSymbolicLink = Log.GetResourceMessage("Copy.RetryingAsSymbolicLink");
                RemovingReadOnlyAttribute = Log.GetResourceMessage("Copy.RemovingReadOnlyAttribute");
                SymbolicLinkComment = Log.GetResourceMessage("Copy.SymbolicLinkComment");
            }
        }

        private static string CreatesDirectory;
        private static string DidNotCopyBecauseOfFileMatch;
        private static string FileComment;
        private static string HardLinkComment;
        private static string RetryingAsFileCopy;
        private static string RetryingAsSymbolicLink;
        private static string RemovingReadOnlyAttribute;
        private static string SymbolicLinkComment;

        #region Properties

        private readonly CancellationTokenSource _cancellationTokenSource = new CancellationTokenSource();

        // Bool is just a placeholder, we're mainly interested in a threadsafe key set.
        private readonly ConcurrentDictionary<string, bool> _directoriesKnownToExist = new ConcurrentDictionary<string, bool>(StringComparer.OrdinalIgnoreCase);

        /// <summary>
        /// Force the copy to retry even when it hits ERROR_ACCESS_DENIED -- normally we wouldn't retry in this case since 
        /// normally there's no point, but occasionally things get into a bad state temporarily, and retrying does actually 
        /// succeed.  So keeping around a secret environment variable to allow forcing that behavior if necessary.  
        /// </summary>
        private static bool s_alwaysRetryCopy = Environment.GetEnvironmentVariable(AlwaysRetryEnvVar) != null;

        /// <summary>
        /// Global flag to force on UseSymboliclinksIfPossible since Microsoft.Common.targets doesn't expose the functionality.
        /// </summary>
        private static readonly bool s_forceSymlinks = Environment.GetEnvironmentVariable("MSBuildUseSymboliclinksIfPossible") != null;

        private static readonly int s_parallelism = GetParallelismFromEnvironment();

        /// <summary>
        /// Default milliseconds to wait between necessary retries
        /// </summary>
        private const int RetryDelayMillisecondsDefault = 1000;

        [Required]
        public ITaskItem[] SourceFiles { get; set; }

        public ITaskItem DestinationFolder { get; set; }

        /// <summary>
        /// Gets or sets the number of times to attempt to copy, if all previous attempts failed.
        /// Warning: using retries may mask a synchronization problem in your build process.
        /// </summary>
        public int Retries { get; set; } = 10;

        /// <summary>
        /// Gets or sets the delay, in milliseconds, between any necessary retries.
        /// Defaults to <see cref="RetryDelayMillisecondsDefault">RetryDelayMillisecondsDefault</see>
        /// </summary>
        public int RetryDelayMilliseconds { get; set; }

        /// <summary>
        /// Gets or sets a value that indicates whether to use hard links for the copied files
        /// rather than copy the files, if it's possible to do so.
        /// </summary>
        public bool UseHardlinksIfPossible { get; set; }

        /// <summary>
        /// Gets or sets a value that indicates whether to create symbolic links for the copied files
        /// rather than copy the files, if it's possible to do so.
        /// </summary>
        public bool UseSymboliclinksIfPossible { get; set; } = s_forceSymlinks;

        /// <summary>
        /// Fail if unable to create a symbolic or hard link instead of falling back to copy
        /// </summary>
        public bool ErrorIfLinkFails { get; set; }

        public bool SkipUnchangedFiles { get; set; }

        [Output]
        public ITaskItem[] DestinationFiles { get; set; }

        /// <summary>
        /// The subset of files that were successfully copied.
        /// </summary>
        [Output]
        public ITaskItem[] CopiedFiles { get; private set; }

        [Output]
        public bool WroteAtLeastOneFile { get; private set; }

        /// <summary>
        /// Gets or sets a value that indicates whether to overwrite files in the destination
        /// that have the read-only attribute set.
        /// </summary>
        public bool OverwriteReadOnlyFiles { get; set; }

        #endregion

        /// <summary>
        /// Stop and return (in an undefined state) as soon as possible.
        /// </summary>
        public void Cancel()
        {
            _cancellationTokenSource.Cancel();
        }

        #region ITask Members

        /// <summary>
        /// Method compares two files and returns true if their size and timestamp are identical.
        /// </summary>
        /// <param name="sourceFile">The source file</param>
        /// <param name="destinationFile">The destination file</param>
        private static bool IsMatchingSizeAndTimeStamp
        (
            FileState sourceFile,
            FileState destinationFile
        )
        {
            // If the destination doesn't exist, then it is not a matching file.
            if (!destinationFile.FileExists)
            {
                return false;
            }

            if (sourceFile.LastWriteTimeUtcFast != destinationFile.LastWriteTimeUtcFast)
            {
                return false;
            }

            if (sourceFile.Length != destinationFile.Length)
            {
                return false;
            }

            return true;
        }

        /// <summary>
        /// INTERNAL FOR UNIT-TESTING ONLY
        /// 
        /// We've got several environment variables that we read into statics since we don't expect them to ever
        /// reasonably change, but we need some way of refreshing their values so that we can modify them for
        /// unit testing purposes.
        /// </summary>
        internal static void RefreshInternalEnvironmentValues()
        {
            s_alwaysRetryCopy = Environment.GetEnvironmentVariable(AlwaysRetryEnvVar) != null;
        }

        /// <summary>
        /// If MSBUILDALWAYSRETRY is set, also log useful diagnostic information -- as 
        /// a warning, so it's easily visible. 
        /// </summary>
        private void LogDiagnostic(string message, params object[] messageArgs)
        {
            if (s_alwaysRetryCopy)
            {
                Log.LogWarning(message, messageArgs);
            }
        }

        /// <summary>
        /// Copy one file from source to destination. Create the target directory if necessary and 
        /// leave the file read-write.
        /// </summary>
        /// <returns>Return true to indicate success, return false to indicate failure and NO retry, return NULL to indicate retry.</returns>
        private bool? CopyFileWithLogging
        (
            FileState sourceFileState,      // The source file
            FileState destinationFileState  // The destination file
        )
        {
            bool destinationFileExists = false;

            if (destinationFileState.DirectoryExists)
            {
                Log.LogErrorWithCodeFromResources("Copy.DestinationIsDirectory", sourceFileState.Name, destinationFileState.Name);
                return false;
            }

            if (sourceFileState.DirectoryExists)
            {
                // If the source file passed in is actually a directory instead of a file, log a nice
                // error telling the user so.  Otherwise, .NET Framework's File.Copy method will throw
                // an UnauthorizedAccessException saying "access is denied", which is not very useful
                // to the user.
                Log.LogErrorWithCodeFromResources("Copy.SourceIsDirectory", sourceFileState.Name);
                return false;
            }

            if (!sourceFileState.FileExists)
            {
                Log.LogErrorWithCodeFromResources("Copy.SourceFileNotFound", sourceFileState.Name);
                return false;
            }

            string destinationFolder = Path.GetDirectoryName(destinationFileState.Name);

            if (!string.IsNullOrEmpty(destinationFolder) && !_directoriesKnownToExist.ContainsKey(destinationFolder))
            {
                if (!FileSystems.Default.DirectoryExists(destinationFolder))
                {
                    Log.LogMessage(MessageImportance.Normal, CreatesDirectory, destinationFolder);
                    Directory.CreateDirectory(destinationFolder);
                }

                // It's very common for a lot of files to be copied to the same folder. 
                // Eg., "c:\foo\a"->"c:\bar\a", "c:\foo\b"->"c:\bar\b" and so forth.
                // We don't want to check whether this folder exists for every single file we copy. So store which we've checked.
                _directoriesKnownToExist.TryAdd(destinationFolder, true);
            }

            if (OverwriteReadOnlyFiles)
            {
                MakeFileWriteable(destinationFileState, true);
                destinationFileExists = destinationFileState.FileExists;
            }

            bool symbolicLinkCreated = false;
            bool hardLinkCreated = false;
            string errorMessage = string.Empty;

            // Create hard links if UseHardlinksIfPossible is true
            if (UseHardlinksIfPossible)
            {
                TryCopyViaLink(HardLinkComment, MessageImportance.Normal, sourceFileState, destinationFileState, ref destinationFileExists, out hardLinkCreated, ref errorMessage, (source, destination, errMessage) => NativeMethods.MakeHardLink(destination, source, ref errorMessage));
                if(!hardLinkCreated)
                {
                    if(UseSymboliclinksIfPossible)
                    {
                        // This is a message for fallback to SymbolicLinks if HardLinks fail when UseHardlinksIfPossible and UseSymboliclinksIfPossible are true
                        Log.LogMessage(MessageImportance.Normal, RetryingAsSymbolicLink, sourceFileState.Name, destinationFileState.Name, errorMessage);
                    }
                    else
                    {
                        Log.LogMessage(MessageImportance.Normal, RetryingAsFileCopy, sourceFileState.Name, destinationFileState.Name, errorMessage);
                    }
                }
            }

            // Create symbolic link if UseSymboliclinksIfPossible is true and hard link is not created
            if (!hardLinkCreated && UseSymboliclinksIfPossible)
            {
<<<<<<< HEAD
                TryCopyViaLink(SymbolicLinkComment, MessageImportance.Normal, sourceFileState, destinationFileState, ref destinationFileExists, out linkCreated, ref errorMessage, (source, destination, errMessage) => NativeMethodsShared.MakeSymbolicLink(destination, source, ref errorMessage));
=======
                TryCopyViaLink(SymbolicLinkComment, MessageImportance.Normal, sourceFileState, destinationFileState, ref destinationFileExists, out symbolicLinkCreated, ref errorMessage, (source, destination, errMessage) => NativeMethods.MakeSymbolicLink(destination, source, ref errorMessage));
                if(!symbolicLinkCreated)
                {
                    Log.LogMessage(MessageImportance.Normal, RetryingAsFileCopy, sourceFileState.Name, destinationFileState.Name, errorMessage);
                }
>>>>>>> 4da3874c
            }

            if (ErrorIfLinkFails && !hardLinkCreated && !symbolicLinkCreated)
            {
                Log.LogErrorWithCodeFromResources("Copy.LinkFailed", sourceFileState.Name, destinationFileState.Name);
                return false;
            }

            // If the link was not created (either because the user didn't want one, or because it couldn't be created)
            // then let's copy the file
            if (!hardLinkCreated && !symbolicLinkCreated)
            {
                // Do not log a fake command line as well, as it's superfluous, and also potentially expensive
                string sourceFilePath = FileUtilities.GetFullPathNoThrow(sourceFileState.Name);
                string destinationFilePath = FileUtilities.GetFullPathNoThrow(destinationFileState.Name);
                Log.LogMessage(MessageImportance.Normal, FileComment, sourceFilePath, destinationFilePath);

                File.Copy(sourceFileState.Name, destinationFileState.Name, true);
            }

            // Files were successfully copied or linked. Those are equivalent here.
            WroteAtLeastOneFile = true;

            destinationFileState.Reset();

            // If the destinationFile file exists, then make sure it's read-write.
            // The File.Copy command copies attributes, but our copy needs to
            // leave the file writeable.
            if (sourceFileState.IsReadOnly)
            {
                MakeFileWriteable(destinationFileState, false);
            }

            return true;
        }

        private void TryCopyViaLink(string linkComment, MessageImportance messageImportance, FileState sourceFileState, FileState destinationFileState, ref bool destinationFileExists, out bool linkCreated, ref string errorMessage, Func<string, string, string, bool> createLink)
        {
            // Do not log a fake command line as well, as it's superfluous, and also potentially expensive
            Log.LogMessage(MessageImportance.Normal, linkComment, sourceFileState.Name, destinationFileState.Name);

            if (!OverwriteReadOnlyFiles)
            {
                destinationFileExists = destinationFileState.FileExists;
            }

            // CreateHardLink and CreateSymbolicLink cannot overwrite an existing file or link
            // so we need to delete the existing entry before we create the hard or symbolic link.
            if (destinationFileExists)
            {
                FileUtilities.DeleteNoThrow(destinationFileState.Name);
            }

            linkCreated = createLink(sourceFileState.Name, destinationFileState.Name, errorMessage);
        }

        /// <summary>
        /// Ensure the read-only attribute on the specified file is off, so
        /// the file is writeable.
        /// </summary>
        private void MakeFileWriteable(FileState file, bool logActivity)
        {
            if (file.FileExists)
            {
                if (file.IsReadOnly)
                {
                    if (logActivity)
                    {
                        Log.LogMessage(MessageImportance.Low, RemovingReadOnlyAttribute, file.Name);
                    }

                    File.SetAttributes(file.Name, FileAttributes.Normal);
                    file.Reset();
                }
            }
        }

        /// <summary>
        /// Copy the files.
        /// </summary>
        /// <param name="copyFile">Delegate used to copy the files.</param>
        /// <param name="parallelism">
        /// Thread parallelism allowed during copies. 1 uses the original algorithm, >1 uses newer algorithm.
        /// </param>
        internal bool Execute
        (
            CopyFileWithState copyFile,
            int parallelism
        )
        {
            // If there are no source files then just return success.
            if (SourceFiles == null || SourceFiles.Length == 0)
            {
                DestinationFiles = Array.Empty<ITaskItem>();
                CopiedFiles = Array.Empty<ITaskItem>();
                return true;
            }

            if (!(ValidateInputs() && InitializeDestinationFiles()))
            {
                return false;
            }

            // Environment variable stomps on user-requested value if it's set. 
            if (Environment.GetEnvironmentVariable(AlwaysOverwriteReadOnlyFilesEnvVar) != null)
            {
                OverwriteReadOnlyFiles = true;
            }

            // Track successfully copied subset.
            List<ITaskItem> destinationFilesSuccessfullyCopied;

            // Use single-threaded code path when requested or when there is only copy to make
            // (no need to create all the parallel infrastructure for that case).
            bool success = parallelism == 1 || DestinationFiles.Length == 1
                ? CopySingleThreaded(copyFile, out destinationFilesSuccessfullyCopied)
                : CopyParallel(copyFile, parallelism, out destinationFilesSuccessfullyCopied);

            // copiedFiles contains only the copies that were successful.
            CopiedFiles = destinationFilesSuccessfullyCopied.ToArray();

            return success && !_cancellationTokenSource.IsCancellationRequested;
        }

        /// <summary>
        /// Original copy code that performs single-threaded copies.
        /// Used for single-file copies and when parallelism is 1.
        /// </summary>
        private bool CopySingleThreaded(
            CopyFileWithState copyFile,
            out List<ITaskItem> destinationFilesSuccessfullyCopied)
        {
            bool success = true;
            destinationFilesSuccessfullyCopied = new List<ITaskItem>(DestinationFiles.Length);

            // Set of files we actually copied and the location from which they were originally copied.  The purpose
            // of this collection is to let us skip copying duplicate files.  We will only copy the file if it 
            // either has never been copied to this destination before (key doesn't exist) or if we have copied it but
            // from a different location (value is different.)
            // { dest -> source }
            var filesActuallyCopied = new Dictionary<string, string>(
                DestinationFiles.Length, // Set length to common case of 1:1 source->dest.
                StringComparer.OrdinalIgnoreCase);

            // Now that we have a list of destinationFolder files, copy from source to destinationFolder.
            for (int i = 0; i < SourceFiles.Length && !_cancellationTokenSource.IsCancellationRequested; ++i)
            {
                bool copyComplete = false;
                string destPath = DestinationFiles[i].ItemSpec;
                MSBuildEventSource.Log.CopyUpToDateStart(destPath);
                if (filesActuallyCopied.TryGetValue(destPath, out string originalSource))
                {
                    if (String.Equals(originalSource, SourceFiles[i].ItemSpec, StringComparison.OrdinalIgnoreCase))
                    {
                        // Already copied from this location, don't copy again.
                        copyComplete = true;
                    }
                }

                if (!copyComplete)
                {
                    if (DoCopyIfNecessary(new FileState(SourceFiles[i].ItemSpec), new FileState(DestinationFiles[i].ItemSpec), copyFile))
                    {
                        filesActuallyCopied[destPath] = SourceFiles[i].ItemSpec;
                        copyComplete = true;
                    }
                    else
                    {
                        success = false;
                    }
                }
                else
                {
                    MSBuildEventSource.Log.CopyUpToDateStop(destPath, true);
                }

                if (copyComplete)
                {
                    SourceFiles[i].CopyMetadataTo(DestinationFiles[i]);
                    destinationFilesSuccessfullyCopied.Add(DestinationFiles[i]);
                }
            }

            return success;
        }

        /// <summary>
        /// Parallelize I/O with the same semantics as the single-threaded copy method above.
        /// ResolveAssemblyReferences tends to generate longer and longer lists of files to send
        /// to CopyTask as we get further and further down the dependency graph.
        /// The OS can handle a lot of parallel I/O so let's minimize wall clock time to get
        /// it all done.
        /// </summary>
        private bool CopyParallel(
            CopyFileWithState copyFile,
            int parallelism,
            out List<ITaskItem> destinationFilesSuccessfullyCopied)
        {
            bool success = true;

            // We must supply the same semantics as the single-threaded version above:
            //
            // - For copy operations in the list that have the same destination, we must
            //   provide for in-order copy attempts that allow re-copying different files
            //   and avoiding copies for later files that match SkipUnchangedFiles semantics.
            //   We must also add a destination file copy item for each attempt.
            // - The order of entries in destinationFilesSuccessfullyCopied must match
            //   the order of entries passed in, along with copied metadata.
            // - Metadata must not be copied to destination item if the copy operation failed.
            //
            // We split the work into different Tasks:
            //
            // - Entries with unique destination file paths each get their own parallel operation.
            // - Each subset of copies into the same destination get their own Task to run
            //   the single-threaded logic in order.
            //
            // At the end we reassemble the result list in the same order as was passed in.

            // Map: Destination path -> indexes in SourceFiles/DestinationItems array indices (ordered low->high).
            var partitionsByDestination = new Dictionary<string, List<int>>(
                DestinationFiles.Length, // Set length to common case of 1:1 source->dest.
                StringComparer.OrdinalIgnoreCase);

            for (int i = 0; i < SourceFiles.Length && !_cancellationTokenSource.IsCancellationRequested; ++i)
            {
                ITaskItem destItem = DestinationFiles[i];
                string destPath = destItem.ItemSpec;
                if (!partitionsByDestination.TryGetValue(destPath, out List<int> sourceIndices))
                {
                    // Use 1 for list length - common case is for no destination overlap.
                    sourceIndices = new List<int>(1);
                    partitionsByDestination[destPath] = sourceIndices;
                }
                sourceIndices.Add(i);
            }

            // Lockless flags updated from each thread - each needs to be a processor word for atomicity.
            var successFlags = new IntPtr[DestinationFiles.Length];
            var actionBlockOptions = new ExecutionDataflowBlockOptions
            {
                MaxDegreeOfParallelism = parallelism,
                CancellationToken = _cancellationTokenSource.Token
            };
            var partitionCopyActionBlock = new ActionBlock<List<int>>(
                async (List<int> partition) =>
                {
                    // Break from synchronous thread context of caller to get onto thread pool thread.
                    await System.Threading.Tasks.Task.Yield();

                    for (int partitionIndex = 0; partitionIndex < partition.Count && !_cancellationTokenSource.IsCancellationRequested; partitionIndex++)
                    {
                        int fileIndex = partition[partitionIndex];
                        ITaskItem sourceItem = SourceFiles[fileIndex];
                        ITaskItem destItem = DestinationFiles[fileIndex];
                        string sourcePath = sourceItem.ItemSpec;

                        // Check if we just copied from this location to the destination, don't copy again.
                        MSBuildEventSource.Log.CopyUpToDateStart(destItem.ItemSpec);
                        bool copyComplete = partitionIndex > 0 &&
                                            String.Equals(
                                                sourcePath,
                                                SourceFiles[partition[partitionIndex - 1]].ItemSpec,
                                                StringComparison.OrdinalIgnoreCase);

                        if (!copyComplete)
                        {
                            if (DoCopyIfNecessary(
                                new FileState(sourceItem.ItemSpec),
                                new FileState(destItem.ItemSpec),
                                copyFile))
                            {
                                copyComplete = true;
                            }
                            else
                            {
                                // Thread race to set outer variable but they race to set the same (false) value.
                                success = false;
                            }
                        }
                        else
                        {
                            MSBuildEventSource.Log.CopyUpToDateStop(destItem.ItemSpec, true);
                        }

                        if (copyComplete)
                        {
                            sourceItem.CopyMetadataTo(destItem);
                            successFlags[fileIndex] = (IntPtr)1;
                        }
                    }
                },
                actionBlockOptions);

            foreach (List<int> partition in partitionsByDestination.Values)
            {
                bool partitionAccepted = partitionCopyActionBlock.Post(partition);
                if (_cancellationTokenSource.IsCancellationRequested)
                {
                    break;
                }
                else if (!partitionAccepted)
                {
                    // Retail assert...
                    ErrorUtilities.ThrowInternalError("Failed posting a file copy to an ActionBlock. Should not happen with block at max int capacity.");
                }
            }

            partitionCopyActionBlock.Complete();
            partitionCopyActionBlock.Completion.GetAwaiter().GetResult();

            // Assemble an in-order list of destination items that succeeded.
            destinationFilesSuccessfullyCopied = new List<ITaskItem>(DestinationFiles.Length);
            for (int i = 0; i < successFlags.Length; i++)
            {
                if (successFlags[i] != (IntPtr)0)
                {
                    destinationFilesSuccessfullyCopied.Add(DestinationFiles[i]);
                }
            }

            return success;
        }

        /// <summary>
        /// Verify that the inputs are correct.
        /// </summary>
        /// <returns>False on an error, implying that the overall copy operation should be aborted.</returns>
        private bool ValidateInputs()
        {
            if (Retries < 0)
            {
                Log.LogErrorWithCodeFromResources("Copy.InvalidRetryCount", Retries);
                return false;
            }

            if (RetryDelayMilliseconds < 0)
            {
                Log.LogErrorWithCodeFromResources("Copy.InvalidRetryDelay", RetryDelayMilliseconds);
                return false;
            }

            // There must be a destinationFolder (either files or directory).
            if (DestinationFiles == null && DestinationFolder == null)
            {
                Log.LogErrorWithCodeFromResources("Copy.NeedsDestination", "DestinationFiles", "DestinationFolder");
                return false;
            }

            // There can't be two kinds of destination.
            if (DestinationFiles != null && DestinationFolder != null)
            {
                Log.LogErrorWithCodeFromResources("Copy.ExactlyOneTypeOfDestination", "DestinationFiles", "DestinationFolder");
                return false;
            }

            // If the caller passed in DestinationFiles, then its length must match SourceFiles.
            if (DestinationFiles != null && DestinationFiles.Length != SourceFiles.Length)
            {
                Log.LogErrorWithCodeFromResources("General.TwoVectorsMustHaveSameLength", DestinationFiles.Length, SourceFiles.Length, "DestinationFiles", "SourceFiles");
                return false;
            }


            if (ErrorIfLinkFails && !UseHardlinksIfPossible && !UseSymboliclinksIfPossible)
            {
                Log.LogErrorWithCodeFromResources("Copy.ErrorIfLinkFailsSetWithoutLinkOption");
                return false;
            }

            return true;
        }

        /// <summary>
        /// Set up our list of destination files.
        /// </summary>
        /// <returns>False if an error occurred, implying aborting the overall copy operation.</returns>
        private bool InitializeDestinationFiles()
        {
            if (DestinationFiles == null)
            {
                // If the caller passed in DestinationFolder, convert it to DestinationFiles
                DestinationFiles = new ITaskItem[SourceFiles.Length];

                for (int i = 0; i < SourceFiles.Length; ++i)
                {
                    // Build the correct path.
                    string destinationFile;
                    try
                    {
                        destinationFile = Path.Combine(DestinationFolder.ItemSpec, Path.GetFileName(SourceFiles[i].ItemSpec));
                    }
                    catch (ArgumentException e)
                    {
                        Log.LogErrorWithCodeFromResources("Copy.Error", SourceFiles[i].ItemSpec, DestinationFolder.ItemSpec, e.Message);
                        // Clear the outputs.
                        DestinationFiles = Array.Empty<ITaskItem>();
                        return false;
                    }

                    // Initialize the destinationFolder item.
                    // ItemSpec is unescaped, and the TaskItem constructor expects an escaped input, so we need to 
                    // make sure to re-escape it here. 
                    DestinationFiles[i] = new TaskItem(EscapingUtilities.Escape(destinationFile));

                    // Copy meta-data from source to destinationFolder.
                    SourceFiles[i].CopyMetadataTo(DestinationFiles[i]);
                }
            }

            return true;
        }

        /// <summary>
        /// Copy source to destination, unless SkipUnchangedFiles is true and they are equivalent.
        /// </summary>
        /// <returns>True if the file was copied or, on SkipUnchangedFiles, the file was equivalent.</returns>
        private bool DoCopyIfNecessary(FileState sourceFileState, FileState destinationFileState, CopyFileWithState copyFile)
        {
            bool success = true;

            try
            {
                if (SkipUnchangedFiles && IsMatchingSizeAndTimeStamp(sourceFileState, destinationFileState))
                {
                    // If we got here, then the file's time and size match AND
                    // the user set the SkipUnchangedFiles flag which means we
                    // should skip matching files.
                    Log.LogMessage(
                        MessageImportance.Low,
                        DidNotCopyBecauseOfFileMatch,
                        sourceFileState.Name,
                        destinationFileState.Name,
                        "SkipUnchangedFiles",
                        "true"
                    );
                    MSBuildEventSource.Log.CopyUpToDateStop(destinationFileState.Name, true);
                }
                // We only do the cheap check for identicalness here, we try the more expensive check
                // of comparing the fullpaths of source and destination to see if they are identical,
                // in the exception handler lower down.
                else if (!String.Equals(
                             sourceFileState.Name,
                             destinationFileState.Name,
                             StringComparison.OrdinalIgnoreCase))
                {
                    MSBuildEventSource.Log.CopyUpToDateStop(destinationFileState.Name, false);
                    success = DoCopyWithRetries(sourceFileState, destinationFileState, copyFile);
                }
                else
                {
                    MSBuildEventSource.Log.CopyUpToDateStop(destinationFileState.Name, true);
                }
            }
            catch (OperationCanceledException)
            {
                success = false;
            }
            catch (PathTooLongException e)
            {
                Log.LogErrorWithCodeFromResources("Copy.Error", sourceFileState.Name, destinationFileState.Name, e.Message);
                success = false;
            }
            catch (Exception e) when (ExceptionHandling.IsIoRelatedException(e))
            {
                Log.LogErrorWithCodeFromResources("Copy.Error", sourceFileState.Name, destinationFileState.Name, e.Message);
                success = false;
            }

            return success;
        }

        /// <summary>
        /// Copy one file with the appropriate number of retries if it fails.
        /// </summary>
        private bool DoCopyWithRetries(FileState sourceFileState, FileState destinationFileState, CopyFileWithState copyFile)
        {
            int retries = 0;

            while (!_cancellationTokenSource.IsCancellationRequested)
            {
                try
                {
                    bool? result = copyFile(sourceFileState, destinationFileState);
                    if (result.HasValue)
                    {
                        return result.Value;
                    }
                }
                catch (OperationCanceledException)
                {
                    break;
                }
                catch (Exception e) when (ExceptionHandling.IsIoRelatedException(e))
                {
                    switch (e)
                    {
                        case ArgumentException: // Invalid chars
                        case NotSupportedException: // Colon in the middle of the path
                        case PathTooLongException:
                            throw;
                        case UnauthorizedAccessException:
                        case IOException: // Not clear why we can get one and not the other
                            int code = Marshal.GetHRForException(e);

                            LogDiagnostic("Got {0} copying {1} to {2} and HR is {3}", e.ToString(), sourceFileState.Name, destinationFileState.Name, code);
                            if (code == NativeMethods.ERROR_ACCESS_DENIED)
                            {
                                // ERROR_ACCESS_DENIED can either mean there's an ACL preventing us, or the file has the readonly bit set.
                                // In either case, that's likely not a race, and retrying won't help.
                                // Retrying is mainly for ERROR_SHARING_VIOLATION, where someone else is using the file right now.
                                // However, there is a limited set of circumstances where a copy failure will show up as access denied due 
                                // to a failure to reset the readonly bit properly, in which case retrying will succeed.  This seems to be 
                                // a pretty edge scenario, but since some of our internal builds appear to be hitting it, provide a secret
                                // environment variable to allow overriding the default behavior and forcing retries in this circumstance as well. 
                                if (!s_alwaysRetryCopy)
                                {
                                    throw;
                                }
                                else
                                {
                                    LogDiagnostic("Retrying on ERROR_ACCESS_DENIED because MSBUILDALWAYSRETRY = 1");
                                }
                            }

                            if (e is UnauthorizedAccessException)
                            {
                                break;
                            }

                            if (DestinationFolder != null && FileSystems.Default.FileExists(DestinationFolder.ItemSpec))
                            {
                                // We failed to create the DestinationFolder because it's an existing file. No sense retrying.
                                // We don't check for this case upstream because it'd be another hit to the filesystem.
                                throw;
                            }

                            // if this was just because the source and destination files are the
                            // same file, that's not a failure.
                            // Note -- we check this exceptional case here, not before the copy, for perf.
                            if (PathsAreIdentical(sourceFileState.Name, destinationFileState.Name))
                            {
                                return true;
                            }
                            break;
                    }

                    if (retries < Retries)
                    {
                        retries++;
                        Log.LogWarningWithCodeFromResources("Copy.Retrying", sourceFileState.Name,
                            destinationFileState.Name, retries, RetryDelayMilliseconds, e.Message,
                            GetLockedFileMessage(destinationFileState.Name));

                        // if we have to retry for some reason, wipe the state -- it may not be correct anymore. 
                        destinationFileState.Reset();

                        Thread.Sleep(RetryDelayMilliseconds);
                        continue;
                    }
                    else if (Retries > 0)
                    {
                        // Exception message is logged in caller
                        Log.LogErrorWithCodeFromResources("Copy.ExceededRetries", sourceFileState.Name,
                            destinationFileState.Name, Retries, GetLockedFileMessage(destinationFileState.Name));
                        throw;
                    }
                    else
                    {
                        throw;
                    }
                }

                if (retries < Retries)
                {
                    retries++;
                    Log.LogWarningWithCodeFromResources("Copy.Retrying", sourceFileState.Name,
                        destinationFileState.Name, retries, RetryDelayMilliseconds, String.Empty /* no details */,
                        GetLockedFileMessage(destinationFileState.Name));

                    // if we have to retry for some reason, wipe the state -- it may not be correct anymore. 
                    destinationFileState.Reset();

                    Thread.Sleep(RetryDelayMilliseconds);
                }
                else if (Retries > 0)
                {
                    Log.LogErrorWithCodeFromResources("Copy.ExceededRetries", sourceFileState.Name,
                        destinationFileState.Name, Retries, GetLockedFileMessage(destinationFileState.Name));
                    return false;
                }
                else
                {
                    return false;
                }
            }

            // Canceling
            return false;
        }

        /// <summary>
        /// Try to get a message to inform the user which processes have a lock on a given file.
        /// </summary>
        private static string GetLockedFileMessage(string file)
        {
            string message = string.Empty;

            try
            {
                if (NativeMethodsShared.IsWindows && ChangeWaves.AreFeaturesEnabled(ChangeWaves.Wave17_4))
                {
                    var processes = LockCheck.GetProcessesLockingFile(file);
                    message = !string.IsNullOrEmpty(processes)
                        ? ResourceUtilities.FormatResourceStringIgnoreCodeAndKeyword("Copy.FileLocked", processes)
                        : String.Empty;
                }
            }
            catch (Exception)
            {
                // Never throw if we can't get the processes locking the file.
            }

            return message;
        }

        /// <summary>
        /// Standard entry point.
        /// </summary>
        /// <returns></returns>
        public override bool Execute()
        {
            return Execute(CopyFileWithLogging, s_parallelism);
        }

        #endregion

        /// <summary>
        /// Compares two paths to see if they refer to the same file. We can't solve the general
        /// canonicalization problem, so we just compare strings on the full paths.
        /// </summary>
        private static bool PathsAreIdentical(string source, string destination)
        {
            string fullSourcePath = Path.GetFullPath(source);
            string fullDestinationPath = Path.GetFullPath(destination);
            StringComparison filenameComparison = NativeMethodsShared.IsWindows ? StringComparison.OrdinalIgnoreCase : StringComparison.Ordinal;
            return String.Equals(fullSourcePath, fullDestinationPath, filenameComparison);
        }

        private static int GetParallelismFromEnvironment()
        {
            int parallelism = Traits.Instance.CopyTaskParallelism;
            if (parallelism < 0)
            {
                parallelism = DefaultCopyParallelism;
            }
            else if (parallelism == 0)
            {
                parallelism = int.MaxValue;
            }
            return parallelism;
        }
    }
}<|MERGE_RESOLUTION|>--- conflicted
+++ resolved
@@ -301,15 +301,11 @@
             // Create symbolic link if UseSymboliclinksIfPossible is true and hard link is not created
             if (!hardLinkCreated && UseSymboliclinksIfPossible)
             {
-<<<<<<< HEAD
-                TryCopyViaLink(SymbolicLinkComment, MessageImportance.Normal, sourceFileState, destinationFileState, ref destinationFileExists, out linkCreated, ref errorMessage, (source, destination, errMessage) => NativeMethodsShared.MakeSymbolicLink(destination, source, ref errorMessage));
-=======
-                TryCopyViaLink(SymbolicLinkComment, MessageImportance.Normal, sourceFileState, destinationFileState, ref destinationFileExists, out symbolicLinkCreated, ref errorMessage, (source, destination, errMessage) => NativeMethods.MakeSymbolicLink(destination, source, ref errorMessage));
+                TryCopyViaLink(SymbolicLinkComment, MessageImportance.Normal, sourceFileState, destinationFileState, ref destinationFileExists, out symbolicLinkCreated, ref errorMessage, (source, destination, errMessage) => NativeMethodsShared.MakeSymbolicLink(destination, source, ref errorMessage));
                 if(!symbolicLinkCreated)
                 {
                     Log.LogMessage(MessageImportance.Normal, RetryingAsFileCopy, sourceFileState.Name, destinationFileState.Name, errorMessage);
                 }
->>>>>>> 4da3874c
             }
 
             if (ErrorIfLinkFails && !hardLinkCreated && !symbolicLinkCreated)
