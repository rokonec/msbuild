--- conflicted
+++ resolved
@@ -23,118 +23,89 @@
 using Microsoft.Build.Framework;
 using Microsoft.Build.Shared;
 
-namespace Microsoft.Build.BuildCheck.Infrastructure
+namespace Microsoft.Build.BuildCheck.Infrastructure;
+
+internal delegate BuildAnalyzer BuildAnalyzerFactory();
+internal delegate BuildAnalyzerWrapper BuildAnalyzerWrapperFactory(ConfigurationContext configurationContext);
+
+/// <summary>
+/// The central manager for the BuildCheck - this is the integration point with MSBuild infrastructure.
+/// </summary>
+internal sealed class BuildCheckManagerProvider : IBuildCheckManagerProvider
 {
-    internal delegate BuildAnalyzer BuildAnalyzerFactory();
-
-    internal delegate BuildAnalyzerWrapper BuildAnalyzerWrapperFactory(ConfigurationContext configurationContext);
-
-    /// <summary>
-    /// The central manager for the BuildCheck - this is the integration point with MSBuild infrastructure.
-    /// </summary>
-    internal sealed class BuildCheckManagerProvider : IBuildCheckManagerProvider
+    private static int s_isInitialized = 0;
+    private static IBuildCheckManager s_globalInstance = new NullBuildCheckManager();
+    internal static IBuildCheckManager GlobalInstance => s_isInitialized != 0 ? s_globalInstance : throw new InvalidOperationException("BuildCheckManagerProvider not initialized");
+
+    public IBuildCheckManager Instance => GlobalInstance;
+
+    internal static IBuildComponent CreateComponent(BuildComponentType type)
     {
-<<<<<<< HEAD
-        private static int s_isInitialized = 0;
-=======
         ErrorUtilities.VerifyThrow(type == BuildComponentType.BuildCheckManagerProvider, "Cannot create components of type {0}", type);
         return new BuildCheckManagerProvider();
     }
->>>>>>> 368cb08f
-
-        private static IBuildCheckManager s_globalInstance = new NullBuildCheckManager();
-
-<<<<<<< HEAD
-        public IBuildCheckManager Instance => GlobalInstance;
-=======
+
+    public void InitializeComponent(IBuildComponentHost host)
+    {
+        ErrorUtilities.VerifyThrow(host != null, "BuildComponentHost was null");
+
         if (Interlocked.CompareExchange(ref s_isInitialized, 1, 0) == 1)
         {
             // Initialization code already run(ing)
             return;
         }
->>>>>>> 368cb08f
-
-        internal static IBuildCheckManager GlobalInstance => s_isInitialized != 0 ? s_globalInstance : throw new InvalidOperationException("BuildCheckManagerProvider not initialized");
-
-        internal static IBuildComponent CreateComponent(BuildComponentType type)
-        {
-            ErrorUtilities.VerifyThrow(type == BuildComponentType.BuildCheck, "Cannot create components of type {0}", type);
-            return new BuildCheckManagerProvider();
-        }
-
-        public void InitializeComponent(IBuildComponentHost host)
-        {
-            ErrorUtilities.VerifyThrow(host != null, "BuildComponentHost was null");
-
-            if (Interlocked.CompareExchange(ref s_isInitialized, 1, 0) == 1)
-            {
-                // Already initialized
-                return;
-            }
-
-            if (host!.BuildParameters.IsBuildCheckEnabled)
-            {
-                s_globalInstance = new BuildCheckManager(host.LoggingService);
+
+        if (host!.BuildParameters.IsBuildCheckEnabled)
+        {
+            s_globalInstance = new BuildCheckManager(host.LoggingService);
+        }
+        else
+        {
+            s_globalInstance = new NullBuildCheckManager();
+        }
+    }
+
+    public void ShutdownComponent() => GlobalInstance.Shutdown();
+
+
+    private sealed class BuildCheckManager : IBuildCheckManager
+    {
+        private readonly TracingReporter _tracingReporter = new TracingReporter();
+        private readonly BuildCheckCentralContext _buildCheckCentralContext = new();
+        private readonly ILoggingService _loggingService;
+        private readonly List<BuildAnalyzerFactoryContext> _analyzersRegistry =[];
+        private readonly bool[] _enabledDataSources = new bool[(int)BuildCheckDataSource.ValuesCount];
+        private readonly BuildEventsProcessor _buildEventsProcessor;
+        private readonly BuildCheckAcquisitionModule _acquisitionModule = new();
+
+        private bool IsInProcNode => _enabledDataSources[(int)BuildCheckDataSource.EventArgs] &&
+                                     _enabledDataSources[(int)BuildCheckDataSource.BuildExecution];
+
+        /// <summary>
+        /// Notifies the manager that the data source will be used -
+        ///   so it should register the built-in analyzers for the source if it hasn't been done yet.
+        /// </summary>
+        /// <param name="buildCheckDataSource"></param>
+        public void SetDataSource(BuildCheckDataSource buildCheckDataSource)
+        {
+            if (!_enabledDataSources[(int)buildCheckDataSource])
+            {
+                _enabledDataSources[(int)buildCheckDataSource] = true;
+                RegisterBuiltInAnalyzers(buildCheckDataSource);
+            }
+        }
+
+        public void ProcessAnalyzerAcquisition(AnalyzerAcquisitionData acquisitionData)
+        {
+            if (IsInProcNode)
+            {
+                var factory = _acquisitionModule.CreateBuildAnalyzerFactory(acquisitionData);
+                RegisterCustomAnalyzer(BuildCheckDataSource.EventArgs, factory);
             }
             else
             {
-                s_globalInstance = new NullBuildCheckManager();
-            }
-        }
-
-        public void ShutdownComponent() => GlobalInstance.Shutdown();
-
-
-        private sealed class BuildCheckManager : IBuildCheckManager
-        {
-            private readonly TracingReporter _tracingReporter = new TracingReporter();
-            private readonly BuildCheckCentralContext _buildCheckCentralContext = new();
-            private readonly ILoggingService _loggingService;
-            private readonly List<BuildAnalyzerFactoryContext> _analyzersRegistry =[];
-            private readonly bool[] _enabledDataSources = new bool[(int)BuildCheckDataSource.ValuesCount];
-            private readonly BuildEventsProcessor _buildEventsProcessor;
-            private readonly BuildCheckAcquisitionModule _acquisitionModule = new();
-
-            private bool IsInProcNode => _enabledDataSources[(int)BuildCheckDataSource.EventArgs] &&
-                                         _enabledDataSources[(int)BuildCheckDataSource.BuildExecution];
-
-            /// <summary>
-            /// Notifies the manager that the data source will be used -
-            ///   so it should register the built-in analyzers for the source if it hasn't been done yet.
-            /// </summary>
-            /// <param name="buildCheckDataSource"></param>
-            public void SetDataSource(BuildCheckDataSource buildCheckDataSource)
-            {
-                if (!_enabledDataSources[(int)buildCheckDataSource])
-                {
-                    _enabledDataSources[(int)buildCheckDataSource] = true;
-                    RegisterBuiltInAnalyzers(buildCheckDataSource);
-                }
-            }
-
-            public void ProcessAnalyzerAcquisition(AnalyzerAcquisitionData acquisitionData)
-            {
-                if (IsInProcNode)
-                {
-                    BuildAnalyzerFactory? factory = _acquisitionModule.CreateBuildAnalyzerFactory(acquisitionData);
-                    if (factory != null)
-                    {
-                        RegisterCustomAnalyzer(BuildCheckDataSource.EventArgs, factory);
-                    }
-                }
-                else
-                {
-                    BuildCheckAcquisitionEventArgs eventArgs = acquisitionData.ToBuildEventArgs();
-
-<<<<<<< HEAD
-                    // TODO: We may want to pass the real context here (from evaluation)
-                    eventArgs.BuildEventContext = new BuildEventContext(
-                        BuildEventContext.InvalidNodeId,
-                        BuildEventContext.InvalidProjectInstanceId,
-                        BuildEventContext.InvalidProjectContextId,
-                        BuildEventContext.InvalidTargetId,
-                        BuildEventContext.InvalidTaskId);
-=======
+                BuildCheckAcquisitionEventArgs eventArgs = acquisitionData.ToBuildEventArgs();
+
                 // We may want to pass the real context here (from evaluation)
                 eventArgs.BuildEventContext = new BuildEventContext(
                     BuildEventContext.InvalidNodeId,
@@ -142,224 +113,175 @@
                     BuildEventContext.InvalidProjectContextId,
                     BuildEventContext.InvalidTargetId,
                     BuildEventContext.InvalidTaskId);
->>>>>>> 368cb08f
-
-                    _loggingService.LogBuildEvent(eventArgs);
-                }
-            }
-
-            internal BuildCheckManager(ILoggingService loggingService)
-            {
-                _loggingService = loggingService;
-                _buildEventsProcessor = new(_buildCheckCentralContext);
-            }
-
-            private static T Construct<T>() where T : new() => new();
-            private static readonly (string[] ruleIds, bool defaultEnablement, BuildAnalyzerFactory factory)[][] s_builtInFactoriesPerDataSource =
+
+                _loggingService.LogBuildEvent(eventArgs);
+            }
+        }
+
+        internal BuildCheckManager(ILoggingService loggingService)
+        {
+            _loggingService = loggingService;
+            _buildEventsProcessor = new(_buildCheckCentralContext);
+        }
+
+        private static T Construct<T>() where T : new() => new();
+        private static readonly (string[] ruleIds, bool defaultEnablement, BuildAnalyzerFactory factory)[][] s_builtInFactoriesPerDataSource =
+        [
+            // BuildCheckDataSource.EventArgs
             [
-                // BuildCheckDataSource.EventArgs
-                [
-                    ([SharedOutputPathAnalyzer.SupportedRule.Id], SharedOutputPathAnalyzer.SupportedRule.DefaultConfiguration.IsEnabled ?? false, Construct<SharedOutputPathAnalyzer>)
-                ],
-                // BuildCheckDataSource.Execution
-                []
-            ];
-
-            private void RegisterBuiltInAnalyzers(BuildCheckDataSource buildCheckDataSource)
-            {
-                _analyzersRegistry.AddRange(
-                    s_builtInFactoriesPerDataSource[(int)buildCheckDataSource]
-                        .Select(v => new BuildAnalyzerFactoryContext(v.factory, v.ruleIds, v.defaultEnablement)));
-            }
-
-            /// <summary>
-            /// To be used by acquisition module
-            /// Registeres the custom analyzer, the construction of analyzer is deferred until the first using project is encountered
-            /// </summary>
-            internal void RegisterCustomAnalyzer(
-                BuildCheckDataSource buildCheckDataSource,
-                BuildAnalyzerFactory factory,
-                string[] ruleIds,
-                bool defaultEnablement)
-            {
-                if (_enabledDataSources[(int)buildCheckDataSource])
-                {
-                    _analyzersRegistry.Add(new BuildAnalyzerFactoryContext(factory, ruleIds, defaultEnablement));
-                }
-            }
-
-<<<<<<< HEAD
-            /// <summary>
-            /// To be used by acquisition module
-            /// Registeres the custom analyzer, the construction of analyzer is needed during registration.
-            /// </summary>
-            internal void RegisterCustomAnalyzer(
-                BuildCheckDataSource buildCheckDataSource,
-                BuildAnalyzerFactory factory)
-            {
-                if (_enabledDataSources[(int)buildCheckDataSource])
-                {
-                    var instance = factory();
-                    _analyzersRegistry.Add(new BuildAnalyzerFactoryContext(
-                        factory,
-                        instance.SupportedRules.Select(r => r.Id).ToArray(),
-                        instance.SupportedRules.Any(r => r.DefaultConfiguration.IsEnabled == true)));
-                }
-            }
-=======
+                ([SharedOutputPathAnalyzer.SupportedRule.Id], SharedOutputPathAnalyzer.SupportedRule.DefaultConfiguration.IsEnabled ?? false, Construct<SharedOutputPathAnalyzer>)
+            ],
+            // BuildCheckDataSource.Execution
+            []
+        ];
+
+        private void RegisterBuiltInAnalyzers(BuildCheckDataSource buildCheckDataSource)
+        {
+            _analyzersRegistry.AddRange(
+                s_builtInFactoriesPerDataSource[(int)buildCheckDataSource]
+                    .Select(v => new BuildAnalyzerFactoryContext(v.factory, v.ruleIds, v.defaultEnablement)));
+        }
+
+        /// <summary>
+        /// To be used by acquisition module
+        /// Registeres the custom analyzer, the construction of analyzer is deferred until the first using project is encountered
+        /// </summary>
+        internal void RegisterCustomAnalyzer(
+            BuildCheckDataSource buildCheckDataSource,
+            BuildAnalyzerFactory factory,
+            string[] ruleIds,
+            bool defaultEnablement)
+        {
+            if (_enabledDataSources[(int)buildCheckDataSource])
+            {
+                _analyzersRegistry.Add(new BuildAnalyzerFactoryContext(factory, ruleIds, defaultEnablement));
+            }
+        }
+
+        /// <summary>
+        /// To be used by acquisition module
+        /// Registeres the custom analyzer, the construction of analyzer is needed during registration
+        /// </summary>
+        internal void RegisterCustomAnalyzer(
+            BuildCheckDataSource buildCheckDataSource,
+            BuildAnalyzerFactory factory)
+        {
+            if (_enabledDataSources[(int)buildCheckDataSource])
+            {
+                var instance = factory();
+                _analyzersRegistry.Add(new BuildAnalyzerFactoryContext(factory,
+                    instance.SupportedRules.Select(r => r.Id).ToArray(),
+                    instance.SupportedRules.Any(r => r.DefaultConfiguration.IsEnabled == true)));
+            }
+        }
+
         private void SetupSingleAnalyzer(BuildAnalyzerFactoryContext analyzerFactoryContext, string projectFullPath, BuildEventContext buildEventContext)
         {
             // For custom analyzers - it should run only on projects where referenced
             //  (otherwise error out - https://github.com/orgs/dotnet/projects/373/views/1?pane=issue&itemId=57849480)
             //  on others it should work similarly as disabling them.
             // Disabled analyzer should not only post-filter results - it shouldn't even see the data 
->>>>>>> 368cb08f
-
-            private void SetupSingleAnalyzer(BuildAnalyzerFactoryContext analyzerFactoryContext, string projectFullPath, BuildEventContext buildEventContext)
-            {
-                // TODO: For user analyzers - it should run only on projects where referenced
-                //  on others it should work similarly as disabling them.
-                // Disabled analyzer should not only post-filter results - it shouldn't even see the data 
-
-                BuildAnalyzerWrapper wrapper;
-                BuildAnalyzerConfigurationInternal[] configurations;
-                if (analyzerFactoryContext.MaterializedAnalyzer == null)
-                {
-                    BuildAnalyzerConfiguration[] userConfigs =
-                        ConfigurationProvider.GetUserConfigurations(projectFullPath, analyzerFactoryContext.RuleIds);
-
-                    if (userConfigs.All(c => !(c.IsEnabled ?? analyzerFactoryContext.IsEnabledByDefault)))
-                    {
-                        // the analyzer was not yet instantiated nor mounted - so nothing to do here now.
-                        return;
-                    }
-
-                    CustomConfigurationData[] customConfigData =
-                        ConfigurationProvider.GetCustomConfigurations(projectFullPath, analyzerFactoryContext.RuleIds);
-
-                    ConfigurationContext configurationContext = ConfigurationContext.FromDataEnumeration(customConfigData);
-
-                    wrapper = analyzerFactoryContext.Factory(configurationContext);
-                    analyzerFactoryContext.MaterializedAnalyzer = wrapper;
-                    BuildAnalyzer analyzer = wrapper.BuildAnalyzer;
-
-                    if (
-                        analyzer.SupportedRules.Count != analyzerFactoryContext.RuleIds.Length
-                        ||
-                        !analyzer.SupportedRules.Select(r => r.Id)
-                            .SequenceEqual(analyzerFactoryContext.RuleIds, StringComparer.CurrentCultureIgnoreCase)
-                    )
-                    {
-                        throw new BuildCheckConfigurationException(
-                            $"The analyzer '{analyzer.FriendlyName}' exposes rules '{analyzer.SupportedRules.Select(r => r.Id).ToCsvString()}', but different rules were declared during registration: '{analyzerFactoryContext.RuleIds.ToCsvString()}'");
-                    }
-
-                    configurations = ConfigurationProvider.GetMergedConfigurations(userConfigs, analyzer);
-
-                    // technically all analyzers rules could be disabled, but that would mean
-                    // that the provided 'IsEnabledByDefault' value wasn't correct - the only
-                    // price to be paid in that case is slight performance cost.
-
-                    // Create the wrapper and register to central context
-                    wrapper.StartNewProject(projectFullPath, configurations);
-                    var wrappedContext = new BuildCheckRegistrationContext(wrapper, _buildCheckCentralContext);
-                    analyzer.RegisterActions(wrappedContext);
-                }
-                else
-                {
-                    wrapper = analyzerFactoryContext.MaterializedAnalyzer;
-
-                    configurations = ConfigurationProvider.GetMergedConfigurations(projectFullPath, wrapper.BuildAnalyzer);
-
-                    ConfigurationProvider.CheckCustomConfigurationDataValidity(projectFullPath,
-                        analyzerFactoryContext.RuleIds[0]);
-
-                    // Update the wrapper
-                    wrapper.StartNewProject(projectFullPath, configurations);
-                }
-
-                if (configurations.GroupBy(c => c.EvaluationAnalysisScope).Count() > 1)
+
+            BuildAnalyzerWrapper wrapper;
+            BuildAnalyzerConfigurationInternal[] configurations;
+            if (analyzerFactoryContext.MaterializedAnalyzer == null)
+            {
+                BuildAnalyzerConfiguration[] userConfigs =
+                    ConfigurationProvider.GetUserConfigurations(projectFullPath, analyzerFactoryContext.RuleIds);
+
+                if (userConfigs.All(c => !(c.IsEnabled ?? analyzerFactoryContext.IsEnabledByDefault)))
+                {
+                    // the analyzer was not yet instantiated nor mounted - so nothing to do here now.
+                    return;
+                }
+
+                CustomConfigurationData[] customConfigData =
+                    ConfigurationProvider.GetCustomConfigurations(projectFullPath, analyzerFactoryContext.RuleIds);
+
+                ConfigurationContext configurationContext = ConfigurationContext.FromDataEnumeration(customConfigData);
+
+                wrapper = analyzerFactoryContext.Factory(configurationContext);
+                analyzerFactoryContext.MaterializedAnalyzer = wrapper;
+                BuildAnalyzer analyzer = wrapper.BuildAnalyzer;
+
+                if (
+                    analyzer.SupportedRules.Count != analyzerFactoryContext.RuleIds.Length
+                    ||
+                    !analyzer.SupportedRules.Select(r => r.Id)
+                        .SequenceEqual(analyzerFactoryContext.RuleIds, StringComparer.CurrentCultureIgnoreCase)
+                )
                 {
                     throw new BuildCheckConfigurationException(
-                        string.Format("All rules for a single analyzer should have the same EvaluationAnalysisScope for a single project (violating rules: [{0}], project: {1})",
-                            analyzerFactoryContext.RuleIds.ToCsvString(),
-                            projectFullPath));
-                }
-            }
-
-            private void SetupAnalyzersForNewProject(string projectFullPath, BuildEventContext buildEventContext)
-            {
-                // Only add analyzers here
-                // On an execution node - we might remove and dispose the analyzers once project is done
-
-                // If it's already constructed - just control the custom settings do not differ
-
-                List<BuildAnalyzerFactoryContext> analyzersToRemove = new();
-                foreach (BuildAnalyzerFactoryContext analyzerFactoryContext in _analyzersRegistry)
-                {
-                    try
-                    {
-                        SetupSingleAnalyzer(analyzerFactoryContext, projectFullPath, buildEventContext);
-                    }
-                    catch (BuildCheckConfigurationException e)
-                    {
-                        _loggingService.LogErrorFromText(buildEventContext, null, null, null,
-                            new BuildEventFileInfo(projectFullPath),
-                            e.Message);
-                        _loggingService.LogCommentFromText(buildEventContext, MessageImportance.High, $"Dismounting analyzer '{analyzerFactoryContext.FriendlyName}'");
-                        analyzersToRemove.Add(analyzerFactoryContext);
-                    }
-                }
-
-                analyzersToRemove.ForEach(c => _analyzersRegistry.Remove(c));
-                foreach (var analyzerToRemove in analyzersToRemove.Select(a => a.MaterializedAnalyzer).Where(a => a != null))
-                {
-                    _buildCheckCentralContext.DeregisterAnalyzer(analyzerToRemove!);
-                    _tracingReporter.AddStats(analyzerToRemove!.BuildAnalyzer.FriendlyName, analyzerToRemove.Elapsed);
-                    analyzerToRemove.BuildAnalyzer.Dispose();
-                }
-            }
-
-
-            public void ProcessEvaluationFinishedEventArgs(
-                IBuildAnalysisLoggingContext buildAnalysisContext,
-                ProjectEvaluationFinishedEventArgs evaluationFinishedEventArgs)
-                => _buildEventsProcessor
-                    .ProcessEvaluationFinishedEventArgs(buildAnalysisContext, evaluationFinishedEventArgs);
-
-            // TODO: tracing: https://github.com/dotnet/msbuild/issues/9629
-            public Dictionary<string, TimeSpan> CreateTracingStats()
-            {
-                foreach (BuildAnalyzerFactoryContext analyzerFactoryContext in _analyzersRegistry)
-                {
-                    if (analyzerFactoryContext.MaterializedAnalyzer != null)
-                    {
-                        _tracingReporter.AddStats(analyzerFactoryContext.FriendlyName,
-                            analyzerFactoryContext.MaterializedAnalyzer.Elapsed);
-                        analyzerFactoryContext.MaterializedAnalyzer.ClearStats();
-                    }
-                }
-
-                return _tracingReporter.TracingStats;
-            }
-
-            public void FinalizeProcessing(LoggingContext loggingContext)
-            {
-                if (IsInProcNode)
-                {
-                    // We do not want to send tracing stats from in-proc node
-                    return;
-                }
-
-<<<<<<< HEAD
-                BuildCheckTracingEventArgs eventArgs =
-                    new(CreateTracingStats()) { BuildEventContext = loggingContext.BuildEventContext };
-                loggingContext.LogBuildEvent(eventArgs);
-            }
-
-            public void StartProjectEvaluation(BuildCheckDataSource buildCheckDataSource, BuildEventContext buildEventContext,
-                string fullPath)
-=======
+                        $"The analyzer '{analyzer.FriendlyName}' exposes rules '{analyzer.SupportedRules.Select(r => r.Id).ToCsvString()}', but different rules were declared during registration: '{analyzerFactoryContext.RuleIds.ToCsvString()}'");
+                }
+
+                configurations = ConfigurationProvider.GetMergedConfigurations(userConfigs, analyzer);
+
+                // technically all analyzers rules could be disabled, but that would mean
+                // that the provided 'IsEnabledByDefault' value wasn't correct - the only
+                // price to be paid in that case is slight performance cost.
+
+                // Create the wrapper and register to central context
+                wrapper.StartNewProject(projectFullPath, configurations);
+                var wrappedContext = new BuildCheckRegistrationContext(wrapper, _buildCheckCentralContext);
+                analyzer.RegisterActions(wrappedContext);
+            }
+            else
+            {
+                wrapper = analyzerFactoryContext.MaterializedAnalyzer;
+
+                configurations = ConfigurationProvider.GetMergedConfigurations(projectFullPath, wrapper.BuildAnalyzer);
+
+                ConfigurationProvider.CheckCustomConfigurationDataValidity(projectFullPath,
+                    analyzerFactoryContext.RuleIds[0]);
+
+                // Update the wrapper
+                wrapper.StartNewProject(projectFullPath, configurations);
+            }
+
+            if (configurations.GroupBy(c => c.EvaluationAnalysisScope).Count() > 1)
+            {
+                throw new BuildCheckConfigurationException(
+                    string.Format("All rules for a single analyzer should have the same EvaluationAnalysisScope for a single project (violating rules: [{0}], project: {1})",
+                        analyzerFactoryContext.RuleIds.ToCsvString(),
+                        projectFullPath));
+            }
+        }
+
+        private void SetupAnalyzersForNewProject(string projectFullPath, BuildEventContext buildEventContext)
+        {
+            // Only add analyzers here
+            // On an execution node - we might remove and dispose the analyzers once project is done
+
+            // If it's already constructed - just control the custom settings do not differ
+
+            List<BuildAnalyzerFactoryContext> analyzersToRemove = new();
+            foreach (BuildAnalyzerFactoryContext analyzerFactoryContext in _analyzersRegistry)
+            {
+                try
+                {
+                    SetupSingleAnalyzer(analyzerFactoryContext, projectFullPath, buildEventContext);
+                }
+                catch (BuildCheckConfigurationException e)
+                {
+                    _loggingService.LogErrorFromText(buildEventContext, null, null, null,
+                        new BuildEventFileInfo(projectFullPath),
+                        e.Message);
+                    _loggingService.LogCommentFromText(buildEventContext, MessageImportance.High, $"Dismounting analyzer '{analyzerFactoryContext.FriendlyName}'");
+                    analyzersToRemove.Add(analyzerFactoryContext);
+                }
+            }
+
+            analyzersToRemove.ForEach(c => _analyzersRegistry.Remove(c));
+            foreach (var analyzerToRemove in analyzersToRemove.Select(a => a.MaterializedAnalyzer).Where(a => a != null))
+            {
+                _buildCheckCentralContext.DeregisterAnalyzer(analyzerToRemove!);
+                _tracingReporter.AddStats(analyzerToRemove!.BuildAnalyzer.FriendlyName, analyzerToRemove.Elapsed);
+                analyzerToRemove.BuildAnalyzer.Dispose();
+            }
+        }
+
+
         public void ProcessEvaluationFinishedEventArgs(
             AnalyzerLoggingContext buildAnalysisContext,
             ProjectEvaluationFinishedEventArgs evaluationFinishedEventArgs)
@@ -370,57 +292,82 @@
         public Dictionary<string, TimeSpan> CreateTracingStats()
         {
             foreach (BuildAnalyzerFactoryContext analyzerFactoryContext in _analyzersRegistry)
->>>>>>> 368cb08f
-            {
-                if (buildCheckDataSource == BuildCheckDataSource.EventArgs && IsInProcNode)
-                {
-                    // Skipping this event - as it was already handled by the in-proc node.
-                    // This is because in-proc node has the BuildEventArgs source and BuildExecution source
-                    //  both in a single manager. The project started is first encountered by the execution before the EventArg is sent
-                    return;
-                }
-
-                SetupAnalyzersForNewProject(fullPath, buildEventContext);
-            }
-
-            /*
-             *
-             * Following methods are for future use (should we decide to approach in-execution analysis)
-             *
-             */
-
-
-            public void EndProjectEvaluation(BuildCheckDataSource buildCheckDataSource, BuildEventContext buildEventContext)
-            {
-            }
-
-            public void StartProjectRequest(BuildCheckDataSource buildCheckDataSource, BuildEventContext buildEventContext)
-            {
-            }
-
-            public void EndProjectRequest(BuildCheckDataSource buildCheckDataSource, BuildEventContext buildEventContext)
-            {
-            }
-
-            public void Shutdown()
-            { /* Too late here for any communication to the main node or for logging anything */ }
-
-            private class BuildAnalyzerFactoryContext(
-                BuildAnalyzerFactory factory,
-                string[] ruleIds,
-                bool isEnabledByDefault)
-            {
-                public BuildAnalyzerWrapperFactory Factory { get; init; } = configContext =>
-                {
-                    BuildAnalyzer ba = factory();
-                    ba.Initialize(configContext);
-                    return new BuildAnalyzerWrapper(ba);
-                };
-                public BuildAnalyzerWrapper? MaterializedAnalyzer { get; set; }
-                public string[] RuleIds { get; init; } = ruleIds;
-                public bool IsEnabledByDefault { get; init; } = isEnabledByDefault;
-                public string FriendlyName => MaterializedAnalyzer?.BuildAnalyzer.FriendlyName ?? factory().FriendlyName;
-            }
+            {
+                if (analyzerFactoryContext.MaterializedAnalyzer != null)
+                {
+                    _tracingReporter.AddStats(analyzerFactoryContext.FriendlyName,
+                        analyzerFactoryContext.MaterializedAnalyzer.Elapsed);
+                    analyzerFactoryContext.MaterializedAnalyzer.ClearStats();
+                }
+            }
+
+            return _tracingReporter.TracingStats;
+        }
+
+        public void FinalizeProcessing(LoggingContext loggingContext)
+        {
+            if (IsInProcNode)
+            {
+                // We do not want to send tracing stats from in-proc node
+                return;
+            }
+
+            BuildCheckTracingEventArgs eventArgs =
+                new(CreateTracingStats()) { BuildEventContext = loggingContext.BuildEventContext };
+            loggingContext.LogBuildEvent(eventArgs);
+        }
+
+        public void StartProjectEvaluation(BuildCheckDataSource buildCheckDataSource, BuildEventContext buildEventContext,
+            string fullPath)
+        {
+            if (buildCheckDataSource == BuildCheckDataSource.EventArgs && IsInProcNode)
+            {
+                // Skipping this event - as it was already handled by the in-proc node.
+                // This is because in-proc node has the BuildEventArgs source and BuildExecution source
+                //  both in a single manager. The project started is first encountered by the execution before the EventArg is sent
+                return;
+            }
+
+            SetupAnalyzersForNewProject(fullPath, buildEventContext);
+        }
+
+        /*
+         *
+         * Following methods are for future use (should we decide to approach in-execution analysis)
+         *
+         */
+
+
+        public void EndProjectEvaluation(BuildCheckDataSource buildCheckDataSource, BuildEventContext buildEventContext)
+        {
+        }
+
+        public void StartProjectRequest(BuildCheckDataSource buildCheckDataSource, BuildEventContext buildEventContext)
+        {
+        }
+
+        public void EndProjectRequest(BuildCheckDataSource buildCheckDataSource, BuildEventContext buildEventContext)
+        {
+        }
+
+        public void Shutdown()
+        { /* Too late here for any communication to the main node or for logging anything */ }
+
+        private class BuildAnalyzerFactoryContext(
+            BuildAnalyzerFactory factory,
+            string[] ruleIds,
+            bool isEnabledByDefault)
+        {
+            public BuildAnalyzerWrapperFactory Factory { get; init; } = configContext =>
+            {
+                BuildAnalyzer ba = factory();
+                ba.Initialize(configContext);
+                return new BuildAnalyzerWrapper(ba);
+            };
+            public BuildAnalyzerWrapper? MaterializedAnalyzer { get; set; }
+            public string[] RuleIds { get; init; } = ruleIds;
+            public bool IsEnabledByDefault { get; init; } = isEnabledByDefault;
+            public string FriendlyName => MaterializedAnalyzer?.BuildAnalyzer.FriendlyName ?? factory().FriendlyName;
         }
     }
 }