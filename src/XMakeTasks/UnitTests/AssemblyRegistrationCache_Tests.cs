--- conflicted
+++ resolved
@@ -1,17 +1,7 @@
-﻿// Copyright (c) Microsoft. All rights reserved.
+// Copyright (c) Microsoft. All rights reserved.
 // Licensed under the MIT license. See LICENSE file in the project root for full license information.
 
 using Microsoft.Build.Tasks;
-<<<<<<< HEAD
-using NUnit.Framework;
-
-namespace Microsoft.Build.UnitTests
-{
-    [TestFixture]
-    sealed public class AssemblyRegistrationCache_Tests
-    {
-        [Test]
-=======
 using Xunit;
 
 namespace Microsoft.Build.UnitTests
@@ -19,7 +9,6 @@
     sealed public class AssemblyRegistrationCache_Tests
     {
         [Fact]
->>>>>>> 3f8a403e
         public void ExerciseCache()
         {
             AssemblyRegistrationCache arc = new AssemblyRegistrationCache();
