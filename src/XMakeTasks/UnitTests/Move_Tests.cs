﻿// Copyright (c) Microsoft. All rights reserved.
// Licensed under the MIT license. See LICENSE file in the project root for full license information.

using System;
using System.IO;
using System.Reflection;
<<<<<<< HEAD
using NUnit.Framework;
=======
>>>>>>> 3f8a403e
using Microsoft.Build.Framework;
using Microsoft.Build.Utilities;
using Microsoft.Build.UnitTests;
using Microsoft.Build.Tasks;
using Microsoft.Build.Shared;
using Xunit;

namespace Microsoft.Build.UnitTests
{
<<<<<<< HEAD
    [TestFixture]
=======
>>>>>>> 3f8a403e
    sealed public class Move_Tests
    {
        /// <summary>
        /// Basic case of moving a file
        /// </summary>
<<<<<<< HEAD
        [Test]
=======
        [Fact]
>>>>>>> 3f8a403e
        public void BasicMove()
        {
            string sourceFile = FileUtilities.GetTemporaryFile();
            string destinationFile = FileUtilities.GetTemporaryFile();

            try
            {
                using (StreamWriter sw = new StreamWriter(sourceFile, true))
                    sw.Write("This is a source temp file.");
                FileInfo file = new FileInfo(sourceFile);
                file.Attributes = file.Attributes | FileAttributes.ReadOnly; // mark read only

                ITaskItem[] sourceFiles = new ITaskItem[] { new TaskItem(sourceFile) };
                ITaskItem[] destinationFiles = new ITaskItem[] { new TaskItem(destinationFile) };

                File.Delete(destinationFile);

                Move t = new Move();
                t.BuildEngine = new MockEngine(true /* log to console */);
                t.SourceFiles = sourceFiles;
                t.DestinationFiles = destinationFiles;

                Assert.True(t.Execute());

                Assert.False(File.Exists(sourceFile)); // "Expected the source file to be gone."
                Assert.True(File.Exists(destinationFile)); // "Expected the destination file to exist."
                Assert.Equal(1, t.DestinationFiles.Length);
                Assert.Equal(destinationFile, t.DestinationFiles[0].ItemSpec);
                Assert.Equal(1, t.MovedFiles.Length);
                Assert.Equal(true, ((new FileInfo(destinationFile)).Attributes & FileAttributes.ReadOnly) == 0); // should have cleared r/o bit
            }
            finally
            {
                File.Delete(sourceFile);
                File.Delete(destinationFile);
            }
        }

        /// <summary>
        /// Basic case of moving a file but with OverwriteReadOnlyFiles = true.
        /// </summary>
<<<<<<< HEAD
        [Test]
=======
        [Fact]
>>>>>>> 3f8a403e
        public void BasicMoveOverwriteReadOnlyFilesTrue()
        {
            string sourceFile = FileUtilities.GetTemporaryFile();
            string destinationFile = FileUtilities.GetTemporaryFile();

            try
            {
                using (StreamWriter sw = new StreamWriter(sourceFile, true))
                    sw.Write("This is a source temp file.");
                FileInfo file = new FileInfo(sourceFile);
                file.Attributes = file.Attributes | FileAttributes.ReadOnly; // mark read only

                ITaskItem[] sourceFiles = new ITaskItem[] { new TaskItem(sourceFile) };
                ITaskItem[] destinationFiles = new ITaskItem[] { new TaskItem(destinationFile) };

                File.Delete(destinationFile);

                Move t = new Move();
                t.BuildEngine = new MockEngine(true /* log to console */);
                t.SourceFiles = sourceFiles;
                t.OverwriteReadOnlyFiles = true;
                t.DestinationFiles = destinationFiles;

                Assert.True(t.Execute());

                Assert.False(File.Exists(sourceFile)); // "Expected the source file to be gone."
                Assert.True(File.Exists(destinationFile)); // "Expected the destination file to exist."
                Assert.Equal(1, t.DestinationFiles.Length);
                Assert.Equal(destinationFile, t.DestinationFiles[0].ItemSpec);
                Assert.Equal(1, t.MovedFiles.Length);
                Assert.Equal(true, ((new FileInfo(destinationFile)).Attributes & FileAttributes.ReadOnly) == 0); // should have cleared r/o bit
            }
            finally
            {
                if (File.Exists(sourceFile))
                {
                    FileInfo file = new FileInfo(sourceFile);
                    file.Attributes = file.Attributes & ~FileAttributes.ReadOnly; // mark read only
                    File.Delete(sourceFile);
                }

                File.Delete(destinationFile);
            }
        }

        /// <summary>
        /// File to move does not exist
        /// Should not overwrite destination!
        /// </summary>
<<<<<<< HEAD
        [Test]
=======
        [Fact]
>>>>>>> 3f8a403e
        public void NonexistentSource()
        {
            string sourceFile = FileUtilities.GetTemporaryFile();
            string destinationFile = FileUtilities.GetTemporaryFile();

            try
            {
                File.Delete(sourceFile);
                using (StreamWriter sw = new StreamWriter(destinationFile, true))
                    sw.Write("This is a destination temp file.");

                ITaskItem[] sourceFiles = new ITaskItem[] { new TaskItem(sourceFile) };
                ITaskItem[] destinationFiles = new ITaskItem[] { new TaskItem(destinationFile) };

                Move t = new Move();
                t.BuildEngine = new MockEngine(true /* log to console */);
                t.SourceFiles = sourceFiles;
                t.DestinationFiles = destinationFiles;

                Assert.False(t.Execute());

                Assert.False(File.Exists(sourceFile)); // "Expected the source file to still not exist."
                Assert.True(File.Exists(destinationFile)); // "Expected the destination file to still exist."
                Assert.Equal(1, t.DestinationFiles.Length);
                Assert.Equal(destinationFile, t.DestinationFiles[0].ItemSpec);
                Assert.Equal(0, t.MovedFiles.Length);

                string destinationFileContents;
                using (StreamReader sr = new StreamReader(destinationFile))
                    destinationFileContents = sr.ReadToEnd();

                Assert.Equal(destinationFileContents, "This is a destination temp file."); //                     "Expected the destination file to still contain the contents of destination file."
            }
            finally
            {
                File.Delete(sourceFile);
                File.Delete(destinationFile);
            }
        }

        /// <summary>
        /// A file can be moved onto itself successfully (it's a no-op).
        /// </summary>
<<<<<<< HEAD
        [Test]
=======
        [Fact]
>>>>>>> 3f8a403e
        public void MoveOverSelfIsSuccessful()
        {
            string sourceFile = FileUtilities.GetTemporaryFile();
            try
            {
                using (StreamWriter sw = new StreamWriter(sourceFile, true))
                {
                    sw.Write("This is a temp file.");
                }

                ITaskItem[] sourceFiles = new ITaskItem[] { new TaskItem(sourceFile) };
                ITaskItem[] destinationFiles = new ITaskItem[] { new TaskItem(sourceFile) };

                Move t = new Move();

                t.BuildEngine = new MockEngine(true /* log to console */);
                t.SourceFiles = sourceFiles;
                t.DestinationFiles = destinationFiles;

                // Success
                Assert.True(t.Execute());

                // File is still there.
                Assert.True(File.Exists(sourceFile)); // "Source file should be there"
            }
            finally
            {
                File.Delete(sourceFile);
            }
        }

        /// <summary>
        /// Move should overwrite any destination file except if it's r/o
        /// </summary>
<<<<<<< HEAD
        [Test]
=======
        [Fact]
>>>>>>> 3f8a403e
        public void MoveOverExistingFileReadOnlyNoOverwrite()
        {
            string sourceFile = FileUtilities.GetTemporaryFile();
            string destinationFile = FileUtilities.GetTemporaryFile();
            try
            {
                using (StreamWriter sw = new StreamWriter(sourceFile, true))
                    sw.Write("This is a source temp file.");

                using (StreamWriter sw = new StreamWriter(destinationFile, true))
                    sw.Write("This is a destination temp file.");

                ITaskItem[] sourceFiles = new ITaskItem[] { new TaskItem(sourceFile) };
                ITaskItem[] destinationFiles = new ITaskItem[] { new TaskItem(destinationFile) };

                FileInfo file = new FileInfo(destinationFile);
                file.Attributes = file.Attributes | FileAttributes.ReadOnly; // mark destination read only

                Move t = new Move();
                t.BuildEngine = new MockEngine(true /* log to console */);
                t.SourceFiles = sourceFiles;
                t.DestinationFiles = destinationFiles;

                Assert.False(t.Execute());

                Assert.True(File.Exists(sourceFile)); // "Source file should be present"

                string destinationFileContents;
                using (StreamReader sr = new StreamReader(destinationFile))
                    destinationFileContents = sr.ReadToEnd();

                Assert.Equal(destinationFileContents, "This is a destination temp file."); //                     "Expected the destination file to be unchanged."

                Assert.Equal(true, ((new FileInfo(destinationFile)).Attributes & FileAttributes.ReadOnly) != 0); // should still be r/o
            }
            finally
            {
                File.Delete(sourceFile);

                FileInfo file = new FileInfo(destinationFile);
                file.Attributes = file.Attributes ^ FileAttributes.ReadOnly; // mark destination writeable only
                File.Delete(destinationFile);
            }
        }

        /// <summary>
        /// Move should overwrite any writeable destination file
        /// </summary>
<<<<<<< HEAD
        [Test]
=======
        [Fact]
>>>>>>> 3f8a403e
        public void MoveOverExistingFileDestinationWriteable()
        {
            string sourceFile = FileUtilities.GetTemporaryFile();
            string destinationFile = FileUtilities.GetTemporaryFile();
            try
            {
                using (StreamWriter sw = new StreamWriter(sourceFile, true))
                    sw.Write("This is a source temp file.");

                using (StreamWriter sw = new StreamWriter(destinationFile, true))
                    sw.Write("This is a destination temp file.");

                ITaskItem[] sourceFiles = new ITaskItem[] { new TaskItem(sourceFile) };
                ITaskItem[] destinationFiles = new ITaskItem[] { new TaskItem(destinationFile) };

                Move t = new Move();
                t.BuildEngine = new MockEngine(true /* log to console */);
                t.SourceFiles = sourceFiles;
                t.DestinationFiles = destinationFiles;

                t.Execute();

                Assert.False(File.Exists(sourceFile)); // "Source file should be gone"

                string destinationFileContents;
                using (StreamReader sr = new StreamReader(destinationFile))
                    destinationFileContents = sr.ReadToEnd();

                Assert.Equal(destinationFileContents, "This is a source temp file."); //                     "Expected the destination file to contain the contents of source file."
            }
            finally
            {
                File.Delete(sourceFile);
                File.Delete(destinationFile);
            }
        }


        /// <summary>
        /// Move should overwrite any destination file even if it's not r/o
        /// if OverwriteReadOnlyFiles is set.
        /// 
        /// This is a regression test for bug 814744 where a move operation with OverwriteReadonlyFiles = true on a destination file with the readonly 
        /// flag not set caused the readonly flag to be set before the move which caused the move to fail.
        /// </summary>
<<<<<<< HEAD
        [Test]
=======
        [Fact]
>>>>>>> 3f8a403e
        public void MoveOverExistingFileOverwriteReadOnly()
        {
            string sourceFile = FileUtilities.GetTemporaryFile();
            string destinationFile = FileUtilities.GetTemporaryFile();
            try
            {
                using (StreamWriter sw = new StreamWriter(sourceFile, true))
                    sw.Write("This is a source temp file.");

                using (StreamWriter sw = new StreamWriter(destinationFile, true))
                    sw.Write("This is a destination temp file.");

                ITaskItem[] sourceFiles = new ITaskItem[] { new TaskItem(sourceFile) };
                ITaskItem[] destinationFiles = new ITaskItem[] { new TaskItem(destinationFile) };

                FileInfo file = new FileInfo(destinationFile);
                file.Attributes = file.Attributes & ~FileAttributes.ReadOnly; // mark not read only

                Move t = new Move();
                t.OverwriteReadOnlyFiles = true;
                t.BuildEngine = new MockEngine(true /* log to console */);
                t.SourceFiles = sourceFiles;
                t.DestinationFiles = destinationFiles;

                t.Execute();

                Assert.False(File.Exists(sourceFile)); // "Source file should be gone"

                string destinationFileContents;
                using (StreamReader sr = new StreamReader(destinationFile))
                    destinationFileContents = sr.ReadToEnd();

                Assert.Equal(destinationFileContents, "This is a source temp file."); //                     "Expected the destination file to contain the contents of source file."

                Assert.Equal(true, ((new FileInfo(destinationFile)).Attributes & FileAttributes.ReadOnly) == 0); // readonly bit should not be set
            }
            finally
            {
                File.Delete(sourceFile);
                File.Delete(destinationFile);
            }
        }

        /// <summary>
        /// Move should overwrite any destination file even if it's r/o
        /// if OverwriteReadOnlyFiles is set.
        /// </summary>
<<<<<<< HEAD
        [Test]
=======
        [Fact]
>>>>>>> 3f8a403e
        public void MoveOverExistingFileOverwriteReadOnlyOverWriteReadOnlyFilesTrue()
        {
            string sourceFile = FileUtilities.GetTemporaryFile();
            string destinationFile = FileUtilities.GetTemporaryFile();
            try
            {
                using (StreamWriter sw = new StreamWriter(sourceFile, true))
                    sw.Write("This is a source temp file.");

                using (StreamWriter sw = new StreamWriter(destinationFile, true))
                    sw.Write("This is a destination temp file.");

                ITaskItem[] sourceFiles = new ITaskItem[] { new TaskItem(sourceFile) };
                ITaskItem[] destinationFiles = new ITaskItem[] { new TaskItem(destinationFile) };

                FileInfo file = new FileInfo(destinationFile);
                file.Attributes = file.Attributes | FileAttributes.ReadOnly; // mark read only

                Move t = new Move();
                t.OverwriteReadOnlyFiles = true;
                t.BuildEngine = new MockEngine(true /* log to console */);
                t.SourceFiles = sourceFiles;
                t.DestinationFiles = destinationFiles;

                t.Execute();

                Assert.False(File.Exists(sourceFile)); // "Source file should be gone"

                string destinationFileContents;
                using (StreamReader sr = new StreamReader(destinationFile))
                    destinationFileContents = sr.ReadToEnd();

                Assert.Equal(destinationFileContents, "This is a source temp file."); //                     "Expected the destination file to contain the contents of source file."

                Assert.Equal(true, ((new FileInfo(destinationFile)).Attributes & FileAttributes.ReadOnly) == 0); // should have cleared r/o bit
            }
            finally
            {
                File.Delete(sourceFile);
                File.Delete(destinationFile);
            }
        }

        /// <summary>
        /// MovedFiles should only include files that were successfully moved 
        /// (or skipped), not files for which there was an error.
        /// </summary>
<<<<<<< HEAD
        [Test]
=======
        [Fact]
>>>>>>> 3f8a403e
        public void OutputsOnlyIncludeSuccessfulMoves()
        {
            string temp = Path.GetTempPath();
            string inFile1 = Path.Combine(temp, "2A333ED756AF4dc392E728D0F864A392");
            string inFile2 = Path.Combine(temp, "2A333ED756AF4dc392E728D0F864A393");
            string invalidFile = "!@#$%^&*()|";
            string validOutFile = Path.Combine(temp, "2A333ED756AF4dc392E728D0F864A394");

            try
            {
                FileStream fs = null;
                FileStream fs2 = null;

                try
                {
                    fs = File.Create(inFile1);
                    fs2 = File.Create(inFile2);
                }
                finally
                {
                    fs.Close();
                    fs2.Close();
                }

                Move t = new Move();
                MockEngine engine = new MockEngine(true /* log to console */);
                t.BuildEngine = engine;

                ITaskItem i1 = new TaskItem(inFile1);
                i1.SetMetadata("Locale", "en-GB");
                i1.SetMetadata("Color", "taupe");
                t.SourceFiles = new ITaskItem[] { new TaskItem(inFile2), i1 };

                ITaskItem o1 = new TaskItem(validOutFile);
                o1.SetMetadata("Locale", "fr");
                o1.SetMetadata("Flavor", "Pumpkin");
                t.DestinationFiles = new ITaskItem[] { new TaskItem(invalidFile), o1 };

                bool success = t.Execute();

                Assert.False(success);
                Assert.Equal(1, t.MovedFiles.Length);
                Assert.Equal(validOutFile, t.MovedFiles[0].ItemSpec);
                Assert.Equal(2, t.DestinationFiles.Length);
                Assert.Equal("fr", t.DestinationFiles[1].GetMetadata("Locale"));

                // Output ItemSpec should not be overwritten.
                Assert.Equal(invalidFile, t.DestinationFiles[0].ItemSpec);
                Assert.Equal(validOutFile, t.DestinationFiles[1].ItemSpec);
                Assert.Equal(validOutFile, t.MovedFiles[0].ItemSpec);

                // Sources attributes should be left untouched.
                Assert.Equal("en-GB", t.SourceFiles[1].GetMetadata("Locale"));
                Assert.Equal("taupe", t.SourceFiles[1].GetMetadata("Color"));

                // Attributes not on Sources should be left untouched.
                Assert.Equal("Pumpkin", t.DestinationFiles[1].GetMetadata("Flavor"));
                Assert.Equal("Pumpkin", t.MovedFiles[0].GetMetadata("Flavor"));

                // Attribute should have been forwarded
                Assert.Equal("taupe", t.DestinationFiles[1].GetMetadata("Color"));
                Assert.Equal("taupe", t.MovedFiles[0].GetMetadata("Color"));

                // Attribute should not have been updated if it already existed on destination
                Assert.Equal("fr", t.DestinationFiles[1].GetMetadata("Locale"));
                Assert.Equal("fr", t.MovedFiles[0].GetMetadata("Locale"));
            }
            finally
            {
                File.Delete(inFile1);
                File.Delete(inFile2);
                File.Delete(validOutFile);
            }
        }

        /// <summary>
        /// Moving a locked file will fail
        /// </summary>
<<<<<<< HEAD
        [Test]
=======
        [Fact]
>>>>>>> 3f8a403e
        public void MoveLockedFile()
        {
            string file = null;

            try
            {
                file = FileUtilities.GetTemporaryFile();
                bool result;
                Move move = null;

                using (StreamWriter writer = new StreamWriter(file)) // lock it for write
                {
                    move = new Move();
                    move.BuildEngine = new MockEngine(true /* log to console */);
                    move.SourceFiles = new ITaskItem[] { new TaskItem(file) };
                    move.DestinationFiles = new ITaskItem[] { new TaskItem(file + "2") };
                    result = move.Execute();
                }

                Assert.False(result);
                ((MockEngine)move.BuildEngine).AssertLogContains("MSB3677");
                Assert.Equal(false, File.Exists(file + "2"));
            }
            finally
            {
                File.Delete(file);
            }
        }

        /// <summary>
        /// Must have destination
        /// </summary>
<<<<<<< HEAD
        [Test]
=======
        [Fact]
>>>>>>> 3f8a403e
        public void NoDestination()
        {
            Move move = new Move();
            move.BuildEngine = new MockEngine();
            move.SourceFiles = new ITaskItem[] { new TaskItem(Assembly.GetExecutingAssembly().Location) };

            Assert.Equal(false, move.Execute());
            ((MockEngine)move.BuildEngine).AssertLogContains("MSB3679");
        }

        /// <summary>
        /// Can't have both destination file and directory
        /// </summary>
<<<<<<< HEAD
        [Test]
=======
        [Fact]
>>>>>>> 3f8a403e
        public void DestinationFileAndDirectory()
        {
            Move move = new Move();
            move.BuildEngine = new MockEngine();
            move.SourceFiles = new ITaskItem[] { new TaskItem(Assembly.GetExecutingAssembly().Location) };
            move.DestinationFiles = new ITaskItem[] { new TaskItem("x") };
            move.DestinationFolder = new TaskItem(Directory.GetCurrentDirectory());

            Assert.Equal(false, move.Execute());
            ((MockEngine)move.BuildEngine).AssertLogContains("MSB3678");
        }

        /// <summary>
        /// Can't specify a directory for the destination file
        /// </summary>
<<<<<<< HEAD
        [Test]
=======
        [Fact]
>>>>>>> 3f8a403e
        public void DestinationFileIsDirectory()
        {
            Move move = new Move();
            move.BuildEngine = new MockEngine();
            move.SourceFiles = new ITaskItem[] { new TaskItem(Assembly.GetExecutingAssembly().Location) };
            move.DestinationFiles = new ITaskItem[] { new TaskItem(Directory.GetCurrentDirectory()) };

            Assert.Equal(false, move.Execute());
            ((MockEngine)move.BuildEngine).AssertLogContains("MSB3676");
        }

        /// <summary>
        /// Can't move a directory to a file
        /// </summary>
<<<<<<< HEAD
        [Test]
=======
        [Fact]
>>>>>>> 3f8a403e
        public void SourceFileIsDirectory()
        {
            Move move = new Move();
            move.BuildEngine = new MockEngine();
            move.DestinationFiles = new ITaskItem[] { new TaskItem(Assembly.GetExecutingAssembly().Location) };
            move.SourceFiles = new ITaskItem[] { new TaskItem(Directory.GetCurrentDirectory()) };

            Assert.Equal(false, move.Execute());
            ((MockEngine)move.BuildEngine).AssertLogContains("MSB3681");
        }

        /// <summary>
        /// Moving a file on top of itself should be a success (no-op).
        /// Variation with different casing/relativeness.
        /// </summary>
<<<<<<< HEAD
        [Test]
=======
        [Fact]
>>>>>>> 3f8a403e
        public void MoveFileOnItself2()
        {
            if (NativeMethodsShared.IsUnixLike)
            {
                Assert.Ignore("File names under Unix are case-sensitive and this test is not useful");
            }

            string currdir = Directory.GetCurrentDirectory();
            string filename = "2A333ED756AF4dc392E728D0F864A396";
            string file = Path.Combine(currdir, filename);

            try
            {
                FileStream fs = null;

                try
                {
                    fs = File.Create(file);
                }
                finally
                {
                    fs.Close();
                }

                Move t = new Move();
                MockEngine engine = new MockEngine(true /* log to console */);
                t.BuildEngine = engine;
                t.SourceFiles = new ITaskItem[] { new TaskItem(file) };
                t.DestinationFiles = new ITaskItem[] { new TaskItem(filename.ToLowerInvariant()) };
                bool success = t.Execute();

                Assert.True(success);
                Assert.Equal(1, t.DestinationFiles.Length);
                Assert.Equal(filename.ToLowerInvariant(), t.DestinationFiles[0].ItemSpec);

                Assert.True(File.Exists(file)); // "Source file should be there"
            }
            finally
            {
                File.Delete(file);
            }
        }

        /// <summary>
        /// Moving a file on top of itself should be a success (no-op).
        /// Variation with a second move failure.
        /// </summary>
<<<<<<< HEAD
        [Test]
=======
        [Fact]
>>>>>>> 3f8a403e
        public void MoveFileOnItselfAndFailAMove()
        {
            string temp = Path.GetTempPath();
            string file = Path.Combine(temp, "2A333ED756AF4dc392E728D0F864A395");
            string invalidFile = "!/@#$%^&*()|";
            string dest2 = "whatever";

            try
            {
                FileStream fs = null;

                try
                {
                    fs = File.Create(file);
                }
                finally
                {
                    fs.Close();
                }

                Move t = new Move();
                MockEngine engine = new MockEngine(true /* log to console */);
                t.BuildEngine = engine;
                t.SourceFiles = new ITaskItem[] { new TaskItem(file), new TaskItem(invalidFile) };
                t.DestinationFiles = new ITaskItem[] { new TaskItem(file), new TaskItem(dest2) };
                bool success = t.Execute();

                Assert.False(success);
                Assert.Equal(2, t.DestinationFiles.Length);
                Assert.Equal(file, t.DestinationFiles[0].ItemSpec);
                Assert.Equal(dest2, t.DestinationFiles[1].ItemSpec);
                Assert.Equal(1, t.MovedFiles.Length);
                Assert.Equal(file, t.MovedFiles[0].ItemSpec);
            }
            finally
            {
                File.Delete(file);
            }
        }

        /// <summary>
        /// DestinationFolder should work.
        /// </summary>
<<<<<<< HEAD
        [Test]
=======
        [Fact]
>>>>>>> 3f8a403e
        public void MoveToNonexistentDestinationFolder()
        {
            string sourceFile = FileUtilities.GetTemporaryFile();
            string temp = Path.GetTempPath();
            string destFolder = Path.Combine(temp, "2A333ED756AF4d1392E728D0F864A398");
            string destFile = Path.Combine(destFolder, Path.GetFileName(sourceFile));
            try
            {
                using (StreamWriter sw = new StreamWriter(sourceFile, true))
                    sw.Write("This is a source temp file.");

                // Don't create the dest folder, let task do that

                ITaskItem[] sourceFiles = new ITaskItem[] { new TaskItem(sourceFile) };

                Move t = new Move();
                t.BuildEngine = new MockEngine(true /* log to console */);
                t.SourceFiles = sourceFiles;
                t.DestinationFolder = new TaskItem(destFolder);

                bool success = t.Execute();

                Assert.True(success); // "success"
                Assert.False(File.Exists(sourceFile)); // "source gone"
                Assert.True(File.Exists(destFile)); // "destination exists"

                string destinationFileContents;
                using (StreamReader sr = new StreamReader(destFile))
                    destinationFileContents = sr.ReadToEnd();

                Assert.Equal(destinationFileContents, "This is a source temp file."); //                     "Expected the destination file to contain the contents of source file."

                Assert.Equal(1, t.DestinationFiles.Length);
                Assert.Equal(1, t.MovedFiles.Length);
                Assert.Equal(destFile, t.DestinationFiles[0].ItemSpec);
                Assert.Equal(destFile, t.MovedFiles[0].ItemSpec);
            }
            finally
            {
                File.Delete(sourceFile);
                File.Delete(destFile);
                Directory.Delete(destFolder);
            }
        }


        /// <summary>
        /// DestinationFiles should only include files that were successfully moved,
        /// not files for which there was an error.
        /// </summary>
<<<<<<< HEAD
        [Test]
=======
        [Fact]
>>>>>>> 3f8a403e
        public void DestinationFilesLengthNotEqualSourceFilesLength()
        {
            string temp = Path.GetTempPath();
            string inFile1 = Path.Combine(temp, "2A333ED756AF4dc392E728D0F864A398");
            string inFile2 = Path.Combine(temp, "2A333ED756AF4dc392E728D0F864A399");
            string outFile1 = Path.Combine(temp, "2A333ED756AF4dc392E728D0F864A400");

            try
            {
                FileStream fs = null;
                FileStream fs2 = null;

                try
                {
                    fs = File.Create(inFile1);
                    fs2 = File.Create(inFile2);
                }
                finally
                {
                    fs.Close();
                    fs2.Close();
                }

                Move t = new Move();
                MockEngine engine = new MockEngine(true /* log to console */);
                t.BuildEngine = engine;

                t.SourceFiles = new ITaskItem[] { new TaskItem(inFile1), new TaskItem(inFile2) };
                t.DestinationFiles = new ITaskItem[] { new TaskItem(outFile1) };

                bool success = t.Execute();

                Assert.False(success);
                Assert.Equal(1, t.DestinationFiles.Length);
                Assert.Null(t.MovedFiles);
                Assert.False(File.Exists(outFile1));
            }
            finally
            {
                File.Delete(inFile1);
                File.Delete(inFile2);
                File.Delete(outFile1);
            }
        }

        /// <summary>
        /// If the destination path is too long, the task should not bubble up
        /// the System.IO.PathTooLongException 
        /// </summary>
<<<<<<< HEAD
        [Test]
=======
        [Fact]
>>>>>>> 3f8a403e
        public void Regress451057_ExitGracefullyIfPathNameIsTooLong()
        {
            string sourceFile = FileUtilities.GetTemporaryFile();
            string destinationFile = "ABCDEFGHIJKLMNOPQRSTUVWXYZABCDEFGHIJKLMNOPQRSTUVWXYZABCDEFGHIJKLMNOPQRSTUVWXYZABCDEFGHIJKLMNOPQRSTUVWXYZABCDEFGHIJKLMNOPQRSTUVWXYZABCDEFGHIJKLMNOPQRSTUVWXYZABCDEFGHIJKLMNOPQRSTUVWXYZABCDEFGHIJKLMNOPQRSTUVWXYZABCDEFGHIJKLMNOPQRSTUVWXYZABCDEFGHIJKLMNOPQRSTUVWXYZ";

            try
            {
                using (StreamWriter sw = new StreamWriter(sourceFile, true))    // HIGHCHAR: Test writes in UTF8 without preamble.
                    sw.Write("This is a source temp file.");

                ITaskItem[] sourceFiles = new ITaskItem[] { new TaskItem(sourceFile) };
                ITaskItem[] destinationFiles = new ITaskItem[] { new TaskItem(destinationFile) };

                Move t = new Move();
                t.BuildEngine = new MockEngine(true /* log to console */);
                t.SourceFiles = sourceFiles;
                t.DestinationFiles = destinationFiles;

                bool result = t.Execute();

                // Expect for there to have been no copies.
                Assert.Equal(false, result);
            }
            finally
            {
                File.Delete(sourceFile);
            }
        }

        /// <summary>
        /// If the source path is too long, the task should not bubble up
        /// the System.IO.PathTooLongException 
        /// </summary>
<<<<<<< HEAD
        [Test]
=======
        [Fact]
>>>>>>> 3f8a403e
        public void Regress451057_ExitGracefullyIfPathNameIsTooLong2()
        {
            string sourceFile = "ABCDEFGHIJKLMNOPQRSTUVWXYZABCDEFGHIJKLMNOPQRSTUVWXYZABCDEFGHIJKLMNOPQRSTUVWXYZABCDEFGHIJKLMNOPQRSTUVWXYZABCDEFGHIJKLMNOPQRSTUVWXYZABCDEFGHIJKLMNOPQRSTUVWXYZABCDEFGHIJKLMNOPQRSTUVWXYZABCDEFGHIJKLMNOPQRSTUVWXYZABCDEFGHIJKLMNOPQRSTUVWXYZABCDEFGHIJKLMNOPQRSTUVWXYZ";
            string destinationFile = FileUtilities.GetTemporaryFile();

            ITaskItem[] sourceFiles = new ITaskItem[] { new TaskItem(sourceFile) };
            ITaskItem[] destinationFiles = new ITaskItem[] { new TaskItem(destinationFile) };

            Move t = new Move();
            t.BuildEngine = new MockEngine(true /* log to console */);
            t.SourceFiles = sourceFiles;
            t.DestinationFiles = destinationFiles;

            bool result = t.Execute();

            // Expect for there to have been no copies.
            Assert.Equal(false, result);
        }

        /// <summary>
        /// If the SourceFiles parameter is given invalid path
        /// characters, make sure the task exits gracefully.
        /// </summary>
<<<<<<< HEAD
        [Test]
=======
        [Fact]
>>>>>>> 3f8a403e
        public void ExitGracefullyOnInvalidPathCharacters()
        {
            Move t = new Move();
            t.BuildEngine = new MockEngine(true /* log to console */);
            t.SourceFiles = new ITaskItem[] { new TaskItem("foo | bar") };
            t.DestinationFolder = new TaskItem("dest");

            bool result = t.Execute();

            // Expect for there to have been no copies.
            Assert.Equal(false, result);
        }

        /// <summary>
        /// If the DestinationFile parameter is given invalid path
        /// characters, make sure the task exits gracefully.
        /// </summary>
<<<<<<< HEAD
        [Test]
=======
        [Fact]
>>>>>>> 3f8a403e
        public void ExitGracefullyOnInvalidPathCharactersInDestinationFile()
        {
            Move t = new Move();
            t.BuildEngine = new MockEngine(true /* log to console */);
            t.SourceFiles = new ITaskItem[] { new TaskItem("source") };
            t.DestinationFiles = new ITaskItem[] { new TaskItem("foo | bar") };

            bool result = t.Execute();

            // Expect for there to have been no copies.
            Assert.Equal(false, result);
        }

        /// <summary>
        /// If the DestinationFile parameter is given invalid path
        /// characters, make sure the task exits gracefully.
        /// </summary>
<<<<<<< HEAD
        [Test]
=======
        [Fact]
>>>>>>> 3f8a403e
        public void ExitGracefullyOnInvalidPathCharactersInDestinationFolder()
        {
            Move t = new Move();
            t.BuildEngine = new MockEngine(true /* log to console */);
            t.SourceFiles = new ITaskItem[] { new TaskItem("source") };
            t.DestinationFolder = new TaskItem("foo | bar");

            bool result = t.Execute();

            // Expect for there to have been no copies.
            Assert.Equal(false, result);
        }
    }
}<|MERGE_RESOLUTION|>--- conflicted
+++ resolved
@@ -1,13 +1,9 @@
-﻿// Copyright (c) Microsoft. All rights reserved.
+// Copyright (c) Microsoft. All rights reserved.
 // Licensed under the MIT license. See LICENSE file in the project root for full license information.
 
 using System;
 using System.IO;
 using System.Reflection;
-<<<<<<< HEAD
-using NUnit.Framework;
-=======
->>>>>>> 3f8a403e
 using Microsoft.Build.Framework;
 using Microsoft.Build.Utilities;
 using Microsoft.Build.UnitTests;
@@ -17,20 +13,12 @@
 
 namespace Microsoft.Build.UnitTests
 {
-<<<<<<< HEAD
-    [TestFixture]
-=======
->>>>>>> 3f8a403e
     sealed public class Move_Tests
     {
         /// <summary>
         /// Basic case of moving a file
         /// </summary>
-<<<<<<< HEAD
-        [Test]
-=======
-        [Fact]
->>>>>>> 3f8a403e
+        [Fact]
         public void BasicMove()
         {
             string sourceFile = FileUtilities.GetTemporaryFile();
@@ -72,11 +60,7 @@
         /// <summary>
         /// Basic case of moving a file but with OverwriteReadOnlyFiles = true.
         /// </summary>
-<<<<<<< HEAD
-        [Test]
-=======
-        [Fact]
->>>>>>> 3f8a403e
+        [Fact]
         public void BasicMoveOverwriteReadOnlyFilesTrue()
         {
             string sourceFile = FileUtilities.GetTemporaryFile();
@@ -126,11 +110,7 @@
         /// File to move does not exist
         /// Should not overwrite destination!
         /// </summary>
-<<<<<<< HEAD
-        [Test]
-=======
-        [Fact]
->>>>>>> 3f8a403e
+        [Fact]
         public void NonexistentSource()
         {
             string sourceFile = FileUtilities.GetTemporaryFile();
@@ -174,11 +154,7 @@
         /// <summary>
         /// A file can be moved onto itself successfully (it's a no-op).
         /// </summary>
-<<<<<<< HEAD
-        [Test]
-=======
-        [Fact]
->>>>>>> 3f8a403e
+        [Fact]
         public void MoveOverSelfIsSuccessful()
         {
             string sourceFile = FileUtilities.GetTemporaryFile();
@@ -213,11 +189,7 @@
         /// <summary>
         /// Move should overwrite any destination file except if it's r/o
         /// </summary>
-<<<<<<< HEAD
-        [Test]
-=======
-        [Fact]
->>>>>>> 3f8a403e
+        [Fact]
         public void MoveOverExistingFileReadOnlyNoOverwrite()
         {
             string sourceFile = FileUtilities.GetTemporaryFile();
@@ -266,11 +238,7 @@
         /// <summary>
         /// Move should overwrite any writeable destination file
         /// </summary>
-<<<<<<< HEAD
-        [Test]
-=======
-        [Fact]
->>>>>>> 3f8a403e
+        [Fact]
         public void MoveOverExistingFileDestinationWriteable()
         {
             string sourceFile = FileUtilities.GetTemporaryFile();
@@ -316,11 +284,7 @@
         /// This is a regression test for bug 814744 where a move operation with OverwriteReadonlyFiles = true on a destination file with the readonly 
         /// flag not set caused the readonly flag to be set before the move which caused the move to fail.
         /// </summary>
-<<<<<<< HEAD
-        [Test]
-=======
-        [Fact]
->>>>>>> 3f8a403e
+        [Fact]
         public void MoveOverExistingFileOverwriteReadOnly()
         {
             string sourceFile = FileUtilities.GetTemporaryFile();
@@ -368,11 +332,7 @@
         /// Move should overwrite any destination file even if it's r/o
         /// if OverwriteReadOnlyFiles is set.
         /// </summary>
-<<<<<<< HEAD
-        [Test]
-=======
-        [Fact]
->>>>>>> 3f8a403e
+        [Fact]
         public void MoveOverExistingFileOverwriteReadOnlyOverWriteReadOnlyFilesTrue()
         {
             string sourceFile = FileUtilities.GetTemporaryFile();
@@ -420,11 +380,7 @@
         /// MovedFiles should only include files that were successfully moved 
         /// (or skipped), not files for which there was an error.
         /// </summary>
-<<<<<<< HEAD
-        [Test]
-=======
-        [Fact]
->>>>>>> 3f8a403e
+        [Fact]
         public void OutputsOnlyIncludeSuccessfulMoves()
         {
             string temp = Path.GetTempPath();
@@ -503,11 +459,7 @@
         /// <summary>
         /// Moving a locked file will fail
         /// </summary>
-<<<<<<< HEAD
-        [Test]
-=======
-        [Fact]
->>>>>>> 3f8a403e
+        [Fact]
         public void MoveLockedFile()
         {
             string file = null;
@@ -540,11 +492,7 @@
         /// <summary>
         /// Must have destination
         /// </summary>
-<<<<<<< HEAD
-        [Test]
-=======
-        [Fact]
->>>>>>> 3f8a403e
+        [Fact]
         public void NoDestination()
         {
             Move move = new Move();
@@ -558,11 +506,7 @@
         /// <summary>
         /// Can't have both destination file and directory
         /// </summary>
-<<<<<<< HEAD
-        [Test]
-=======
-        [Fact]
->>>>>>> 3f8a403e
+        [Fact]
         public void DestinationFileAndDirectory()
         {
             Move move = new Move();
@@ -578,11 +522,7 @@
         /// <summary>
         /// Can't specify a directory for the destination file
         /// </summary>
-<<<<<<< HEAD
-        [Test]
-=======
-        [Fact]
->>>>>>> 3f8a403e
+        [Fact]
         public void DestinationFileIsDirectory()
         {
             Move move = new Move();
@@ -597,11 +537,7 @@
         /// <summary>
         /// Can't move a directory to a file
         /// </summary>
-<<<<<<< HEAD
-        [Test]
-=======
-        [Fact]
->>>>>>> 3f8a403e
+        [Fact]
         public void SourceFileIsDirectory()
         {
             Move move = new Move();
@@ -617,16 +553,12 @@
         /// Moving a file on top of itself should be a success (no-op).
         /// Variation with different casing/relativeness.
         /// </summary>
-<<<<<<< HEAD
-        [Test]
-=======
-        [Fact]
->>>>>>> 3f8a403e
+        [Fact]
         public void MoveFileOnItself2()
         {
             if (NativeMethodsShared.IsUnixLike)
             {
-                Assert.Ignore("File names under Unix are case-sensitive and this test is not useful");
+                return; // "File names under Unix are case-sensitive and this test is not useful"
             }
 
             string currdir = Directory.GetCurrentDirectory();
@@ -669,11 +601,7 @@
         /// Moving a file on top of itself should be a success (no-op).
         /// Variation with a second move failure.
         /// </summary>
-<<<<<<< HEAD
-        [Test]
-=======
-        [Fact]
->>>>>>> 3f8a403e
+        [Fact]
         public void MoveFileOnItselfAndFailAMove()
         {
             string temp = Path.GetTempPath();
@@ -717,11 +645,7 @@
         /// <summary>
         /// DestinationFolder should work.
         /// </summary>
-<<<<<<< HEAD
-        [Test]
-=======
-        [Fact]
->>>>>>> 3f8a403e
+        [Fact]
         public void MoveToNonexistentDestinationFolder()
         {
             string sourceFile = FileUtilities.GetTemporaryFile();
@@ -772,11 +696,7 @@
         /// DestinationFiles should only include files that were successfully moved,
         /// not files for which there was an error.
         /// </summary>
-<<<<<<< HEAD
-        [Test]
-=======
-        [Fact]
->>>>>>> 3f8a403e
+        [Fact]
         public void DestinationFilesLengthNotEqualSourceFilesLength()
         {
             string temp = Path.GetTempPath();
@@ -826,11 +746,7 @@
         /// If the destination path is too long, the task should not bubble up
         /// the System.IO.PathTooLongException 
         /// </summary>
-<<<<<<< HEAD
-        [Test]
-=======
-        [Fact]
->>>>>>> 3f8a403e
+        [Fact]
         public void Regress451057_ExitGracefullyIfPathNameIsTooLong()
         {
             string sourceFile = FileUtilities.GetTemporaryFile();
@@ -864,11 +780,7 @@
         /// If the source path is too long, the task should not bubble up
         /// the System.IO.PathTooLongException 
         /// </summary>
-<<<<<<< HEAD
-        [Test]
-=======
-        [Fact]
->>>>>>> 3f8a403e
+        [Fact]
         public void Regress451057_ExitGracefullyIfPathNameIsTooLong2()
         {
             string sourceFile = "ABCDEFGHIJKLMNOPQRSTUVWXYZABCDEFGHIJKLMNOPQRSTUVWXYZABCDEFGHIJKLMNOPQRSTUVWXYZABCDEFGHIJKLMNOPQRSTUVWXYZABCDEFGHIJKLMNOPQRSTUVWXYZABCDEFGHIJKLMNOPQRSTUVWXYZABCDEFGHIJKLMNOPQRSTUVWXYZABCDEFGHIJKLMNOPQRSTUVWXYZABCDEFGHIJKLMNOPQRSTUVWXYZABCDEFGHIJKLMNOPQRSTUVWXYZ";
@@ -892,11 +804,7 @@
         /// If the SourceFiles parameter is given invalid path
         /// characters, make sure the task exits gracefully.
         /// </summary>
-<<<<<<< HEAD
-        [Test]
-=======
-        [Fact]
->>>>>>> 3f8a403e
+        [Fact]
         public void ExitGracefullyOnInvalidPathCharacters()
         {
             Move t = new Move();
@@ -914,11 +822,7 @@
         /// If the DestinationFile parameter is given invalid path
         /// characters, make sure the task exits gracefully.
         /// </summary>
-<<<<<<< HEAD
-        [Test]
-=======
-        [Fact]
->>>>>>> 3f8a403e
+        [Fact]
         public void ExitGracefullyOnInvalidPathCharactersInDestinationFile()
         {
             Move t = new Move();
@@ -936,11 +840,7 @@
         /// If the DestinationFile parameter is given invalid path
         /// characters, make sure the task exits gracefully.
         /// </summary>
-<<<<<<< HEAD
-        [Test]
-=======
-        [Fact]
->>>>>>> 3f8a403e
+        [Fact]
         public void ExitGracefullyOnInvalidPathCharactersInDestinationFolder()
         {
             Move t = new Move();
